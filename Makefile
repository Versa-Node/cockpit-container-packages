# extract name from package.json
PACKAGE_NAME := $(shell awk '/"name":/ {gsub(/[",]/, "", $$2); print $$2}' package.json)
RPM_NAME := cockpit-$(PACKAGE_NAME)
VERSION := $(shell T=$$(git describe 2>/dev/null) || T=1; echo $$T | tr '-' '.')
ifeq ($(TEST_OS),)
TEST_OS = fedora-38
endif
export TEST_OS
TARFILE=$(RPM_NAME)-$(VERSION).tar.xz
NODE_CACHE=$(RPM_NAME)-node-$(VERSION).tar.xz
SPEC=$(RPM_NAME).spec
PREFIX ?= /usr/local
APPSTREAMFILE=me.chabad360.$(PACKAGE_NAME).metainfo.xml
VM_IMAGE=$(CURDIR)/test/images/$(TEST_OS)
# stamp file to check for node_modules/
NODE_MODULES_TEST=package-lock.json
# one example file in dist/ from bundler to check if that already ran
DIST_TEST=dist/manifest.json
# one example file in pkg/lib to check if it was already checked out
COCKPIT_REPO_STAMP=pkg/lib/cockpit-po-plugin.js
# common arguments for tar, mostly to make the generated tarballs reproducible
TAR_ARGS = --sort=name --mtime "@$(shell git show --no-patch --format='%at')" --mode=go=rX,u+rw,a-s --numeric-owner --owner=0 --group=0

ifeq ($(TEST_COVERAGE),yes)
RUN_TESTS_OPTIONS+=--coverage
NODE_ENV=development
endif

all: $(DIST_TEST)

# checkout common files from Cockpit repository required to build this project;
# this has no API stability guarantee, so check out a stable tag when you start
# a new project, use the latest release, and update it from time to time
COCKPIT_REPO_FILES = \
	pkg/lib \
	test/common \
<<<<<<< HEAD
	tools/git-utils.sh \
=======
	test/static-code \
>>>>>>> 2b4b64b6
	tools/node-modules \
	$(NULL)

COCKPIT_REPO_URL = https://github.com/cockpit-project/cockpit.git
COCKPIT_REPO_COMMIT = 6e0e545679bad03beb29c5526e2f4fe5a6b4a422 # 295 + 36 commits

$(COCKPIT_REPO_FILES): $(COCKPIT_REPO_STAMP)
COCKPIT_REPO_TREE = '$(strip $(COCKPIT_REPO_COMMIT))^{tree}'
$(COCKPIT_REPO_STAMP): Makefile
	@git rev-list --quiet --objects $(COCKPIT_REPO_TREE) -- 2>/dev/null || \
	    git fetch --no-tags --no-write-fetch-head --depth=1 $(COCKPIT_REPO_URL) $(COCKPIT_REPO_COMMIT)
	git archive $(COCKPIT_REPO_TREE) -- $(COCKPIT_REPO_FILES) | tar x

#
# i18n
#

LINGUAS=$(basename $(notdir $(wildcard po/*.po)))

po/$(PACKAGE_NAME).js.pot:
	xgettext --default-domain=$(PACKAGE_NAME) --output=$@ --language=C --keyword= \
		--keyword=_:1,1t --keyword=_:1c,2,2t --keyword=C_:1c,2 \
		--keyword=N_ --keyword=NC_:1c,2 \
		--keyword=gettext:1,1t --keyword=gettext:1c,2,2t \
		--keyword=ngettext:1,2,3t --keyword=ngettext:1c,2,3,4t \
		--keyword=gettextCatalog.getString:1,3c --keyword=gettextCatalog.getPlural:2,3,4c \
		--from-code=UTF-8 $$(find src/ -name '*.js' -o -name '*.jsx')

po/$(PACKAGE_NAME).html.pot: $(NODE_MODULES_TEST) $(COCKPIT_REPO_STAMP)
	pkg/lib/html2po.js -o $@ $$(find src -name '*.html')

po/$(PACKAGE_NAME).manifest.pot: $(NODE_MODULES_TEST) $(COCKPIT_REPO_STAMP)
	pkg/lib/manifest2po.js src/manifest.json -o $@

po/$(PACKAGE_NAME).metainfo.pot: $(APPSTREAMFILE)
	xgettext --default-domain=$(PACKAGE_NAME) --output=$@ $<

po/$(PACKAGE_NAME).pot: po/$(PACKAGE_NAME).html.pot po/$(PACKAGE_NAME).js.pot po/$(PACKAGE_NAME).manifest.pot po/$(PACKAGE_NAME).metainfo.pot
	msgcat --sort-output --output-file=$@ $^

po/LINGUAS:
	echo $(LINGUAS) | tr ' ' '\n' > $@

#
# Build/Install/dist
#
$(SPEC): packaging/$(SPEC).in $(NODE_MODULES_TEST)
	provides=$$(npm ls --omit dev --package-lock-only --depth=Infinity | grep -Eo '[^[:space:]]+@[^[:space:]]+' | sort -u | sed 's/^/Provides: bundled(npm(/; s/\(.*\)@/\1)) = /'); \
	awk -v p="$$provides" '{gsub(/%{VERSION}/, "$(VERSION)"); gsub(/%{NPM_PROVIDES}/, p)}1' $< > $@

packaging/arch/PKGBUILD: packaging/arch/PKGBUILD.in
	sed 's/VERSION/$(VERSION)/; s/SOURCE/$(TARFILE)/' $< > $@

packaging/debian/changelog: packaging/debian/changelog.in
	sed 's/VERSION/$(VERSION)/' $< > $@

$(DIST_TEST): $(COCKPIT_REPO_STAMP) $(shell find src/ -type f) package.json build.js
	$(MAKE) package-lock.json && NODE_ENV=$(NODE_ENV) ./build.js

watch: $(NODE_MODULES_TEST)
	NODE_ENV=$(NODE_ENV) ESBUILD_WATCH=true ./build.js

clean:
	rm -rf dist/
	rm -f $(SPEC) packaging/arch/PKGBUILD packaging/debian/changelog
	rm -f po/LINGUAS

install: $(DIST_TEST) po/LINGUAS
	mkdir -p $(DESTDIR)$(PREFIX)/share/cockpit/$(PACKAGE_NAME)
	cp -r dist/* $(DESTDIR)$(PREFIX)/share/cockpit/$(PACKAGE_NAME)
	mkdir -p $(DESTDIR)$(PREFIX)/share/metainfo/
	msgfmt --xml -d po \
		--template $(APPSTREAMFILE) \
		-o $(DESTDIR)$(PREFIX)/share/metainfo/$(APPSTREAMFILE)

# this requires a built source tree and avoids having to install anything system-wide
devel-install: $(DIST_TEST)
	mkdir -p ~/.local/share/cockpit
	ln -s `pwd`/dist ~/.local/share/cockpit/$(PACKAGE_NAME)

# assumes that there was symlink set up using the above devel-install target,
# and removes it
devel-uninstall:
	rm -f ~/.local/share/cockpit/$(PACKAGE_NAME)

print-version:
	@echo "$(VERSION)"

# required for running integration tests; commander and ws are deps of chrome-remote-interface
TEST_NPMS = \
       node_modules/chrome-remote-interface \
       node_modules/commander \
       node_modules/sizzle \
       node_modules/ws \
       $(NULL)

dist: $(TARFILE)
	@ls -1 $(TARFILE)

# when building a distribution tarball, call bundler with a 'production' environment by default
# we don't ship most node_modules for license and compactness reasons, only the ones necessary for running tests
# we ship a pre-built dist/ (so it's not necessary) and ship package-lock.json (so that node_modules/ can be reconstructed if necessary)
$(TARFILE): export NODE_ENV ?= production
$(TARFILE): $(DIST_TEST) $(SPEC) packaging/arch/PKGBUILD packaging/debian/changelog
	if type appstream-util >/dev/null 2>&1; then appstream-util validate-relax --nonet *.metainfo.xml; fi
	tar --xz $(TAR_ARGS) -cf $(TARFILE) --transform 's,^,$(RPM_NAME)/,' \
		--exclude '*.in' --exclude test/reference \
		$$(git ls-files | grep -v node_modules) \
		$(COCKPIT_REPO_FILES) $(NODE_MODULES_TEST) $(SPEC) $(TEST_NPMS) \
		packaging/arch/PKGBUILD packaging/debian/changelog dist/

# convenience target for developers
rpm: $(TARFILE)
	rpmbuild -tb --define "_topdir $(CURDIR)/tmp/rpmbuild" $(TARFILE)
	find tmp/rpmbuild -name '*.rpm' -printf '%f\n' -exec mv {} . \;
	rm -r tmp/rpmbuild

# pybridge scenario: build and install the python bridge from cockpit repo
ifeq ("$(TEST_SCENARIO)","pybridge")
COCKPIT_PYBRIDGE_REF = main
COCKPIT_WHEEL = cockpit-0-py3-none-any.whl

$(COCKPIT_WHEEL):
	pip wheel git+https://github.com/cockpit-project/cockpit.git@${COCKPIT_PYBRIDGE_REF}

VM_DEPENDS = $(COCKPIT_WHEEL)
VM_CUSTOMIZE_FLAGS = --install $(COCKPIT_WHEEL)
endif

# build a VM with locally built distro pkgs installed
$(VM_IMAGE): $(TARFILE) packaging/debian/rules packaging/debian/control packaging/arch/PKGBUILD bots $(VM_DEPENDS)
	# HACK for ostree images: skip the rpm build/install
	if [ "$$TEST_OS" = "fedora-coreos" ] || [ "$$TEST_OS" = "rhel4edge" ]; then \
	    bots/image-customize --verbose --fresh --no-network --run-command 'mkdir -p /usr/local/share/cockpit' \
	                         --upload dist/:/usr/local/share/cockpit/docker \
	                         --script $(CURDIR)/test/vm.install $(TEST_OS); \
	else \
	    bots/image-customize --verbose --fresh --no-network $(VM_CUSTOMIZE_FLAGS) --build $(TARFILE) \
	                         --script $(CURDIR)/test/vm.install $(TEST_OS); \
	fi

# convenience target for the above
vm: $(VM_IMAGE)
	@echo $(VM_IMAGE)

# convenience target to print the filename of the test image
print-vm:
	@echo $(VM_IMAGE)

# run static code checks for python code
PYEXEFILES=$(shell git grep -lI '^#!.*python')

codecheck: test/static-code $(NODE_MODULES_TEST)
	test/static-code

# convenience target to setup all the bits needed for the integration tests
# without actually running them
prepare-check: $(NODE_MODULES_TEST) $(VM_IMAGE) test/common test/reference

# run the browser integration tests; skip check for SELinux denials
# this will run all tests/check-* and format them as TAP
check: prepare-check
	TEST_AUDIT_NO_SELINUX=1 test/common/run-tests ${RUN_TESTS_OPTIONS}

bots: $(COCKPIT_REPO_STAMP)
	test/common/make-bots

test/reference: test/common
	test/common/pixel-tests pull

# We want tools/node-modules to run every time package-lock.json is requested
# See https://www.gnu.org/software/make/manual/html_node/Force-Targets.html
FORCE:
$(NODE_MODULES_TEST): FORCE tools/node-modules
	./node-modules-fix.sh

.PHONY: all clean install devel-install devel-uninstall print-version dist rpm prepare-check check vm print-vm<|MERGE_RESOLUTION|>--- conflicted
+++ resolved
@@ -34,11 +34,7 @@
 COCKPIT_REPO_FILES = \
 	pkg/lib \
 	test/common \
-<<<<<<< HEAD
-	tools/git-utils.sh \
-=======
 	test/static-code \
->>>>>>> 2b4b64b6
 	tools/node-modules \
 	$(NULL)
 

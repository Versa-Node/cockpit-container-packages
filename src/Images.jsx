--- conflicted
+++ resolved
@@ -139,15 +139,7 @@
                 title: <ImageActions image={image} onAddNotification={this.props.onAddNotification}
                                      user={this.props.user}
                                      userServiceAvailable={this.props.userServiceAvailable}
-<<<<<<< HEAD
-                                     systemServiceAvailable={this.props.systemServiceAvailable}
-                                     dockerRestartAvailable={this.props.dockerRestartAvailable}
-                                     userDockerRestartAvailable={this.props.userDockerRestartAvailable}
-                                     userLingeringEnabled={this.props.userLingeringEnabled}
-                                     version={this.props.version} />,
-=======
                                      systemServiceAvailable={this.props.systemServiceAvailable} />,
->>>>>>> 462fc92e
                 props: { className: 'pf-v5-c-table__action content-action' }
             },
         ];
@@ -350,32 +342,15 @@
     );
 };
 
-<<<<<<< HEAD
-const ImageActions = ({ image, onAddNotification, registries, selinuxAvailable, user, systemServiceAvailable, userServiceAvailable, dockerRestartAvailable, userDockerRestartAvailable, userLingeringEnabled, version }) => {
-=======
 const ImageActions = ({ image, onAddNotification, user, systemServiceAvailable, userServiceAvailable }) => {
->>>>>>> 462fc92e
     const Dialogs = useDialogs();
     const [isActionsKebabOpen, setIsActionsKebabOpen] = useState(false);
 
     const runImage = () => {
         setIsActionsKebabOpen(false);
-<<<<<<< HEAD
-        Dialogs.show(<ImageRunModal registries={registries}
-                                    selinuxAvailable={selinuxAvailable}
-                                    dockerRestartAvailable={dockerRestartAvailable}
-                                    userDockerRestartAvailable={userDockerRestartAvailable}
-                                    systemServiceAvailable={systemServiceAvailable}
-                                    userServiceAvailable={userServiceAvailable}
-                                    userLingeringEnabled={userLingeringEnabled}
-                                    user={user}
-                                    image={image}
-                                    onAddNotification={onAddNotification}
-                                    version={version} />);
-=======
         Dialogs.show(
-            <utils.PodmanInfoContext.Consumer>
-                {(podmanInfo) => (
+            <utils.DockerInfoContext.Consumer>
+                {(dockerInfo) => (
                     <DialogsContext.Consumer>
                         {(Dialogs) => (
                             <ImageRunModal
@@ -384,14 +359,13 @@
                               user={user}
                               image={image}
                               onAddNotification={onAddNotification}
-                              podmanInfo={podmanInfo}
+                              dockerInfo={dockerInfo}
                               dialogs={Dialogs}
                             />
                         )}
                     </DialogsContext.Consumer>
                 )}
-            </utils.PodmanInfoContext.Consumer>);
->>>>>>> 462fc92e
+            </utils.DockerInfoContext.Consumer>);
     };
 
     const removeImage = () => {

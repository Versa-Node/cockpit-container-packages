--- conflicted
+++ resolved
@@ -15,20 +15,6 @@
     if (!ports)
         return null;
 
-<<<<<<< HEAD
-    const result = ports.map(port => {
-        // docker v4 has different names than v3
-        const protocol = port.Type;
-        const hostPort = port.PublicPort;
-        const containerPort = port.PrivatePort;
-        const hostIp = port.IP || '0.0.0.0';
-
-        return (
-            <ListItem key={ protocol + hostIp + hostPort + containerPort }>
-                { hostIp }:{ hostPort } &rarr; { containerPort }/{ protocol }
-            </ListItem>
-        );
-=======
     const items = [];
     Object.entries(ports).forEach(([containerPort, hostBindings]) => {
         (hostBindings ?? []).forEach(binding => { // not-covered: null was observed in the wild, but unknown how to reproduce
@@ -38,7 +24,6 @@
                 </ListItem>
             );
         });
->>>>>>> 462fc92e
     });
 
     return <List isPlain>{items}</List>;
@@ -112,13 +97,8 @@
     const ports = renderContainerPublishedPorts(container.NetworkSettings.Ports);
     const volumes = renderContainerVolumes(container.Mounts);
 
-<<<<<<< HEAD
-    const image = localImages.filter(img => img.Id === container.ImageID)[0];
-    const env = <ContainerEnv containerEnv={containerDetail.Config.Env} imageEnv={image ? image.Env : []} />;
-=======
     const image = localImages.filter(img => img.Id === container.Image)[0];
     const env = <ContainerEnv containerEnv={container.Config.Env} imageEnv={image.Env} />;
->>>>>>> 462fc92e
 
     return (
         <DescriptionList isAutoColumnWidths columnModifier={{ md: '3Col' }} className='container-integration'>

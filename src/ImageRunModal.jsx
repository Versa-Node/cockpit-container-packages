import React from 'react';
import { Button } from "@patternfly/react-core/dist/esm/components/Button";
import { Checkbox } from "@patternfly/react-core/dist/esm/components/Checkbox";
import { Form, FormGroup } from "@patternfly/react-core/dist/esm/components/Form";
import { FormHelper } from "cockpit-components-form-helper.jsx";
import { FormSelect, FormSelectOption } from "@patternfly/react-core/dist/esm/components/FormSelect";
import { Grid, GridItem } from "@patternfly/react-core/dist/esm/layouts/Grid";
import { Modal } from "@patternfly/react-core/dist/esm/components/Modal";
import { Radio } from "@patternfly/react-core/dist/esm/components/Radio";
import { Select, SelectGroup, SelectOption, SelectVariant } from "@patternfly/react-core/dist/esm/deprecated/components/Select";
import { NumberInput } from "@patternfly/react-core/dist/esm/components/NumberInput";
import { InputGroup, InputGroupText } from "@patternfly/react-core/dist/esm/components/InputGroup";
import { TextInput } from "@patternfly/react-core/dist/esm/components/TextInput";
import { Tab, TabTitleText, Tabs } from "@patternfly/react-core/dist/esm/components/Tabs";
import { Text, TextContent, TextList, TextListItem, TextVariants } from "@patternfly/react-core/dist/esm/components/Text";
import { ToggleGroup, ToggleGroupItem } from "@patternfly/react-core/dist/esm/components/ToggleGroup";
import { Flex, FlexItem } from "@patternfly/react-core/dist/esm/layouts/Flex";
import { Popover } from "@patternfly/react-core/dist/esm/components/Popover";
import { OutlinedQuestionCircleIcon } from '@patternfly/react-icons';
import * as dockerNames from 'docker-names';

import { ErrorNotification } from './Notification.jsx';
import * as utils from './util.js';
import * as client from './client.js';
import rest from './rest.js';
import cockpit from 'cockpit';
import { onDownloadContainer, onDownloadContainerFinished } from './Containers.jsx';
import { PublishPort, validatePublishPort } from './PublishPort.jsx';
import { DynamicListForm } from 'cockpit-components-dynamic-list.jsx';
import { validateVolume, Volume } from './Volume.jsx';
import { EnvVar, validateEnvVar } from './Env.jsx';

import { debounce } from 'throttle-debounce';

import "./ImageRunModal.scss";

const _ = cockpit.gettext;

const systemOwner = "system";

const units = {
    KB: {
        name: "KB",
        baseExponent: 1,
    },
    MB: {
        name: "MB",
        baseExponent: 2,
    },
    GB: {
        name: "GB",
        baseExponent: 3,
    },
};

// healthchecks.go HealthCheckOnFailureAction
const HealthCheckOnFailureActionOrder = [
    { value: 0, label: _("No action") },
    { value: 3, label: _("Restart") },
    { value: 4, label: _("Stop") },
    { value: 2, label: _("Force stop") },
];

export class ImageRunModal extends React.Component {
    constructor(props) {
        super(props);

        let command = "";
        if (this.props.image && this.props.image.Command) {
            command = utils.quote_cmdline(this.props.image.Command);
        }

        const entrypoint = utils.quote_cmdline(this.props.image?.Entrypoint);

        let selectedImage = "";
        if (this.props.image) {
            selectedImage = utils.image_name(this.props.image);
        }

        let default_owner = this.props.systemServiceAvailable ? systemOwner : this.props.user;
        if (this.props.pod)
            default_owner = this.props.pod.isSystem ? systemOwner : this.props.user;

        this.state = {
            command,
            containerName: dockerNames.getRandomName(),
            entrypoint,
            env: [],
            hasTTY: true,
            publish: [],
            image: props.image,
            memory: 512,
            cpuShares: 1024,
            memoryConfigure: false,
            cpuSharesConfigure: false,
            memoryUnit: 'MB',
            validationFailed: {},
            volumes: [],
            restartPolicy: "no",
            restartTries: 5,
            pullLatestImage: false,
            activeTabKey: 0,
            owner: default_owner,
            /* image select */
            selectedImage,
            searchFinished: false,
            searchInProgress: false,
            searchText: "",
            imageResults: {},
            isImageSelectOpen: false,
            searchByRegistry: 'all',
            /* health check */
            healthcheck_command: "",
            healthcheck_shell: false,
            healthcheck_interval: 30,
            healthcheck_timeout: 30,
            healthcheck_start_period: 0,
            healthcheck_retries: 3,
            healthcheck_action: 0,
        };
        this.getCreateConfig = this.getCreateConfig.bind(this);
        this.onValueChanged = this.onValueChanged.bind(this);
    }

    componentDidMount() {
        this._isMounted = true;
        this.onSearchTriggered(this.state.searchText);
    }

    componentWillUnmount() {
        this._isMounted = false;

        if (this.activeConnection)
            this.activeConnection.close();
    }

    getCreateConfig() {
        const createConfig = {};
        createConfig.HostConfig = {};

        if (this.state.image) {
            createConfig.image = this.state.image.RepoTags.length > 0 ? this.state.image.RepoTags[0] : "";
        } else {
            let img = this.state.selectedImage.Name;
            // Make implicit :latest
            if (!img.includes(":")) {
                img += ":latest";
            }
            createConfig.image = img;
        }

        if (this.state.containerName)
            createConfig.name = this.state.containerName;

        if (this.state.command)
            createConfig.command = utils.unquote_cmdline(this.state.command);

        if (this.state.memoryConfigure && this.state.memory) {
            const memorySize = this.state.memory * (1000 ** units[this.state.memoryUnit].baseExponent);
            createConfig.HostConfig.Memory = memorySize;
        }

        if (this.state.cpuSharesConfigure && parseInt(this.state.cpuShares) !== 0)
            createConfig.HostConfig.CpuShares = parseInt(this.state.cpuShares);

        createConfig.terminal = this.state.hasTTY;
<<<<<<< HEAD
        if (this.state.publish.length > 0) {
            createConfig.HostConfig.PortBindings = {};
            createConfig.ExposedPorts = {};
            this.state.publish.forEach(item => {
                createConfig.ExposedPorts[item.containerPort + "/" + item.protocol] = {};
                const mapping = { HostPort: item.hostPort };
                if (item.hostIp)
                    mapping.HostIp = item.hostIp;
                createConfig.HostConfig.PortBindings[item.containerPort + "/" + item.protocol] = [mapping];
            });
        }

        if (this.state.env.length > 0) {
            createConfig.Env = [];
            this.state.env.forEach(item => { createConfig.Env.push(item.envKey + "=" + item.envValue) });
        }

        if (this.state.volumes.length > 0) {
            createConfig.HostConfig.Mounts = this.state.volumes
                    .filter(volume => volume.hostPath && volume.containerPath)
=======
        if (this.state.publish.some(port => port !== undefined))
            createConfig.portmappings = this.state.publish
                    .filter(port => port?.containerPort)
                    .map(port => {
                        const pm = { container_port: parseInt(port.containerPort), protocol: port.protocol };
                        if (port.hostPort !== null)
                            pm.host_port = parseInt(port.hostPort);
                        if (port.IP !== null)
                            pm.host_ip = port.IP;
                        return pm;
                    });
        if (this.state.env.some(item => item !== undefined)) {
            const envs = {};
            this.state.env.forEach(item => {
                if (item !== undefined)
                    envs[item.envKey] = item.envValue;
            });
            createConfig.env = envs;
        }
        if (this.state.volumes.some(volume => volume !== undefined)) {
            createConfig.mounts = this.state.volumes
                    .filter(volume => volume?.hostPath && volume?.containerPath)
>>>>>>> f82bdf8e
                    .map(volume => {
                        return {
                            Source: volume.hostPath,
                            Target: volume.containerPath,
                            Type: "bind",
                            ReadOnly: volume.ReadOnly
                        };
                    });
        }

        if (this.state.restartPolicy !== "no") {
            createConfig.HostConfig.RestartPolicy = { Name: this.state.restartPolicy };
            if (this.state.restartPolicy === "on-failure" && this.state.restartTries !== null) {
                createConfig.HostConfig.RestartPolicy.MaximumRetryCount = parseInt(this.state.restartTries);
            }
            // Enable docker-restart.service for system containers, for user
            // sessions enable-linger needs to be enabled for containers to start on boot.
            if (this.state.restartPolicy === "always" && (this.props.dockerInfo.userLingeringEnabled || this.props.systemServiceAvailable)) {
                this.enableDockerRestartService();
            }
        }

        if (this.state.healthcheck_command !== "") {
            const test = utils.unquote_cmdline(this.state.healthcheck_command);
            if (this.state.healthcheck_shell) {
                test.unshift("CMD-SHELL");
            } else {
                test.unshift("CMD");
            }
            createConfig.Healthcheck = {
                Interval: parseInt(this.state.healthcheck_interval) * 1000000000,
                Retries: this.state.healthcheck_retries,
                StartPeriod: parseInt(this.state.healthcheck_start_period) * 1000000000,
                Test: test,
                Timeout: parseInt(this.state.healthcheck_timeout) * 1000000000,
            };
            createConfig.health_check_on_failure_action = parseInt(this.state.healthcheck_action);
        }

        console.log("createConfig", createConfig);

        return createConfig;
    }

    createContainer = (isSystem, createConfig, runImage) => {
        const Dialogs = this.props.dialogs;
        client.createContainer(isSystem, createConfig)
                .then(reply => {
                    if (runImage) {
                        client.postContainer(isSystem, "start", reply.Id, {})
                                .then(() => Dialogs.close())
                                .catch(ex => {
                                    // If container failed to start remove it, so a user can fix the settings and retry and
                                    // won't get another error that the container name is already taken.
                                    client.delContainer(isSystem, reply.Id, true)
                                            .then(() => {
                                                this.setState({
                                                    dialogError: _("Container failed to be started"),
                                                    dialogErrorDetail: cockpit.format("$0: $1", ex.reason, ex.message)
                                                });
                                            })
                                            .catch(ex => {
                                                this.setState({
                                                    dialogError: _("Failed to clean up container"),
                                                    dialogErrorDetail: cockpit.format("$0: $1", ex.reason, ex.message)
                                                });
                                            });
                                });
                    } else {
                        Dialogs.close();
                    }
                })
                .catch(ex => {
                    this.setState({
                        dialogError: _("Container failed to be created"),
                        dialogErrorDetail: cockpit.format("$0: $1", ex.reason, ex.message)
                    });
                });
    };

    async onCreateClicked(runImage = false) {
        if (!await this.validateForm())
            return;

        const Dialogs = this.props.dialogs;
        const createConfig = this.getCreateConfig();
        const { pullLatestImage } = this.state;
        const isSystem = this.isSystem();
        let imageExists = true;

        try {
            await client.imageExists(isSystem, createConfig.image);
        } catch (error) {
            imageExists = false;
        }

        if (imageExists && !pullLatestImage) {
            this.createContainer(isSystem, createConfig, runImage);
        } else {
            Dialogs.close();
            const tempImage = { ...createConfig };

            // Assign temporary properties to allow rendering
            tempImage.Id = tempImage.name;
            tempImage.isSystem = isSystem;
            tempImage.State = { Status: _("downloading") };
            tempImage.Created = new Date();
            tempImage.Name = [tempImage.name];
            tempImage.Image = createConfig.image;
            tempImage.isDownloading = true;

            onDownloadContainer(tempImage);

            client.pullImage(isSystem, createConfig.image).then(reply => {
                client.createContainer(isSystem, createConfig)
                        .then(reply => {
                            if (runImage) {
                                client.postContainer(isSystem, "start", reply.Id, {})
                                        .then(() => onDownloadContainerFinished(createConfig))
                                        .catch(ex => {
                                            onDownloadContainerFinished(createConfig);
                                            const error = cockpit.format(_("Failed to run container $0"), tempImage.name);
                                            this.props.onAddNotification({ type: 'danger', error, errorDetail: ex.message });
                                        });
                            }
                        })
                        .catch(ex => {
                            onDownloadContainerFinished(createConfig);
                            const error = cockpit.format(_("Failed to create container $0"), tempImage.name);
                            this.props.onAddNotification({ type: 'danger', error, errorDetail: ex.reason });
                        });
            })
                    .catch(ex => {
                        onDownloadContainerFinished(createConfig);
                        const error = cockpit.format(_("Failed to pull image $0"), tempImage.image);
                        this.props.onAddNotification({ type: 'danger', error, errorDetail: ex.message });
                    });
        }
    }

    onValueChanged(key, value) {
        this.setState({ [key]: value });
    }

    onPlusOne(key) {
        this.setState(state => ({ [key]: parseInt(state[key]) + 1 }));
    }

    onMinusOne(key) {
        this.setState(state => ({ [key]: parseInt(state[key]) - 1 }));
    }

    handleTabClick = (event, tabIndex) => {
        // Prevent the form from being submitted.
        event.preventDefault();
        this.setState({
            activeTabKey: tabIndex,
        });
    };

    onSearchTriggered = value => {
        // Do not call the SearchImage API if the input string  is not at least 2 chars,
        // The comparison was done considering the fact that we miss always one letter due to delayed setState
        if (value.length < 2)
            return;

        // Don't search for a value with a tag specified
        const patt = /:[\w|\d]+$/;
        if (patt.test(value)) {
            return;
        }

        if (this.activeConnection)
            this.activeConnection.close();

        this.setState({ searchFinished: false, searchInProgress: true });
        this.activeConnection = rest.connect(client.getAddress(this.isSystem()), this.isSystem());
        let searches = [];

        // If there are registries configured search in them, or if a user searches for `docker.io/cockpit` let
        // docker search in the user specified registry.
        if (Object.keys(this.props.dockerInfo.registries).length !== 0 || value.includes('/')) {
            searches.push(this.activeConnection.call({
                method: "GET",
                path: client.VERSION + "/images/search",
                body: "",
                params: {
                    term: value,
                }
            }));
        } else {
            searches = searches.concat(utils.fallbackRegistries.map(registry =>
                this.activeConnection.call({
                    method: "GET",
                    path: client.VERSION + "/images/search",
                    body: "",
                    params: {
                        term: registry + "/" + value
                    }
                })));
        }

        Promise.allSettled(searches)
                .then(reply => {
                    if (reply && this._isMounted) {
                        let imageResults = [];
                        let dialogError = "";
                        let dialogErrorDetail = "";

                        for (const result of reply) {
                            if (result.status === "fulfilled") {
                                imageResults = imageResults.concat(JSON.parse(result.value));
                            } else {
                                dialogError = _("Failed to search for new images");
                                // TODO: add registry context, docker does not include it in the reply.
                                dialogErrorDetail = result.reason ? cockpit.format(_("Failed to search for images: $0"), result.reason.message) : _("Failed to search for images.");
                            }
                        }
                        // Group images on registry
                        const images = {};
                        imageResults.forEach(image => {
                            // Add Tag is it's there
                            image.toString = function imageToString() {
                                if (this.Tag) {
                                    return this.Name + ':' + this.Tag;
                                }
                                return this.Name;
                            };

                            let index = image.Index;

                            // listTags results do not return the registry Index.
                            // https://github.com/containers/common/pull/803
                            if (!index) {
                                index = image.Name.split('/')[0];
                            }

                            if (index in images) {
                                images[index].push(image);
                            } else {
                                images[index] = [image];
                            }
                        });
                        this.setState({
                            imageResults: images || {},
                            searchFinished: true,
                            searchInProgress: false,
                            dialogError,
                            dialogErrorDetail,
                        });
                    }
                });
    };

    clearImageSelection = () => {
        // Reset command if it was prefilled
        let command = this.state.command;
        if (this.state.command === utils.quote_cmdline(this.state.selectedImage?.Command))
            command = "";

        this.setState({
            selectedImage: "",
            image: "",
            isImageSelectOpen: false,
            imageResults: {},
            searchText: "",
            searchFinished: false,
            command,
            entrypoint: "",
        });
    };

    onImageSelectToggle = (_, isOpen) => {
        this.setState({
            isImageSelectOpen: isOpen,
        });
    };

    onImageSelect = (event, value, placeholder) => {
        if (event === undefined)
            return;

        let command = this.state.command;
        if (value.Command && !command)
            command = utils.quote_cmdline(value.Command);

        const entrypoint = utils.quote_cmdline(value?.Entrypoint);

        this.setState({
            selectedImage: value,
            isImageSelectOpen: false,
            command,
            entrypoint,
        });
    };

    handleImageSelectInput = value => {
        this.setState({
            searchText: value,
            // Reset searchFinished status when text input changes
            searchFinished: false,
            selectedImage: "",
        });
        this.onSearchTriggered(value);
    };

    debouncedInputChanged = debounce(300, this.handleImageSelectInput);

    handleOwnerSelect = (event) => {
        const value = event.currentTarget.value;
        this.setState({
            owner: value
        });
    };

    filterImages = () => {
        const { localImages } = this.props;
        const { imageResults, searchText } = this.state;
        const local = _("Local images");
        const images = { ...imageResults };
        const isSystem = this.isSystem();

        let imageRegistries = [];
        if (this.state.searchByRegistry == 'local' || this.state.searchByRegistry == 'all') {
            imageRegistries.push(local);
            images[local] = localImages;

            if (this.state.searchByRegistry == 'all')
                imageRegistries = imageRegistries.concat(Object.keys(imageResults));
        } else {
            imageRegistries.push(this.state.searchByRegistry);
        }

        // Strip out all non-allowed container image characters when filtering.
        let regexString = searchText.replace(/[^\w_.:-]/g, "");
        // Strip image registry option if set for comparing results for docker.io searching for docker.io/fedora
        // returns docker.io/$username/fedora for example.
        if (regexString.includes('/')) {
            regexString = searchText.replace(searchText.split('/')[0], '');
        }
        const input = new RegExp(regexString, 'i');

        const results = imageRegistries
                .map((reg, index) => {
                    const filtered = (reg in images ? images[reg] : [])
                            .filter(image => {
                                if (image.isSystem && !isSystem) {
                                    return false;
                                }
                                if ('isSystem' in image && !image.isSystem && isSystem) {
                                    return false;
                                }
                                return image.Name.search(input) !== -1;
                            })
                            .map((image, index) => {
                                return (
                                    <SelectOption
                                        key={index}
                                        value={image}
                                        {...(image.Description && { description: image.Description })}
                                    />
                                );
                            });

                    if (filtered.length === 0) {
                        return [];
                    } else {
                        return (
                            <SelectGroup label={reg} key={index} value={reg}>
                                {filtered}
                            </SelectGroup>
                        );
                    }
                })
                .filter(group => group.length !== 0); // filter out empty groups

        // Remove <SelectGroup> when there is a filter selected.
        if (this.state.searchByRegistry !== 'all' && imageRegistries.length === 1 && results.length === 1) {
            return results[0].props.children;
        }

        return results;
    };

    // Similar to the output of docker search and docker's //images/search endpoint only show the root domain.
    truncateRegistryDomain = (domain) => {
        const parts = domain.split('.');
        if (parts.length > 2) {
            return parts[parts.length - 2] + "." + parts[parts.length - 1];
        }
        return domain;
    };

    enableDockerRestartService = () => {
        const argv = ["systemctl", "enable", "docker-restart.service"];
        if (!this.isSystem()) {
            argv.splice(1, 0, "--user");
        }

        cockpit.spawn(argv, { superuser: this.isSystem() ? "require" : "", err: "message" })
                .catch(err => {
                    console.warn("Failed to start docker-restart.service:", JSON.stringify(err));
                });
    };

    isSystem = () => {
        const { owner } = this.state;
        return owner === systemOwner;
    };

    isFormInvalid = validationFailed => {
        const groupHasError = row => row && Object.values(row)
                .filter(val => val) // Filter out empty/undefined properties
                .length > 0; // If one field has error, the whole group (dynamicList) is invalid

        // If at least one group is invalid, then the whole form is invalid
        return validationFailed.publish?.some(groupHasError) ||
            validationFailed.volumes?.some(groupHasError) ||
            validationFailed.env?.some(groupHasError) ||
            !!validationFailed.containerName;
    };

    async validateContainerName(containerName) {
        try {
            await client.containerExists(this.isSystem(), containerName);
        } catch (error) {
            return;
        }
        return _("Name already in use");
    }

    async validateForm() {
        const { publish, volumes, env, containerName } = this.state;
        const validationFailed = { };

        const publishValidation = publish.map(a => {
            if (a === undefined)
                return undefined;

            return {
                IP: validatePublishPort(a.IP, "IP"),
                hostPort: validatePublishPort(a.hostPort, "hostPort"),
                containerPort: validatePublishPort(a.containerPort, "containerPort"),
            };
        });
        if (publishValidation.some(entry => Object.keys(entry).length > 0))
            validationFailed.publish = publishValidation;

        const volumesValidation = volumes.map(a => {
            if (a === undefined)
                return undefined;

            return {
                hostPath: validateVolume(a.hostPath, "hostPath"),
                containerPath: validateVolume(a.containerPath, "containerPath"),
            };
        });
        if (volumesValidation.some(entry => Object.keys(entry).length > 0))
            validationFailed.volumes = volumesValidation;

        const envValidation = env.map(a => {
            if (a === undefined)
                return undefined;

            return {
                envKey: validateEnvVar(a.envKey, "envKey"),
                envValue: validateEnvVar(a.envValue, "envValue"),
            };
        });
        if (envValidation.some(entry => Object.keys(entry).length > 0))
            validationFailed.env = envValidation;

        const containerNameValidation = await this.validateContainerName(containerName);

        if (containerNameValidation)
            validationFailed.containerName = containerNameValidation;

        this.setState({ validationFailed });

        return !this.isFormInvalid(validationFailed);
    }

    /* Updates a validation object of the whole dynamic list's form (e.g. the whole port-mapping form)
    *
    * Arguments
    *   - key: [publish/volumes/env] - Specifies the validation of which dynamic form of the Image run dialog is being updated
    *   - value: An array of validation errors of the form. Each item of the array represents a row of the dynamic list.
    *            Index needs to corellate with a row number
    */
    dynamicListOnValidationChange = (key, value) => {
        const validationFailedDelta = { ...this.state.validationFailed };

        validationFailedDelta[key] = value;

        if (validationFailedDelta[key].every(a => a === undefined))
            delete validationFailedDelta[key];

        this.onValueChanged('validationFailed', validationFailedDelta);
    };

    render() {
        const Dialogs = this.props.dialogs;
        const { registries, dockerRestartAvailable, userLingeringEnabled, userDockerRestartAvailable, selinuxAvailable, version } = this.props.dockerInfo;
        const { image } = this.props;
        const dialogValues = this.state;
        const { activeTabKey, owner, selectedImage } = this.state;

        let imageListOptions = [];
        if (!image) {
            imageListOptions = this.filterImages();
        }

        const localImage = this.state.image || (selectedImage && this.props.localImages.some(img => img.Id === selectedImage.Id));
        const dockerRegistries = registries && registries.search ? registries.search : utils.fallbackRegistries;

        // Add the search component
        const footer = (
            <ToggleGroup className='image-search-footer' aria-label={_("Search by registry")}>
                <ToggleGroupItem text={_("All")} key='all' isSelected={this.state.searchByRegistry == 'all'} onChange={(ev, _) => {
                    ev.stopPropagation();
                    this.setState({ searchByRegistry: 'all' });
                }}
                // Ignore SelectToggle's touchstart's default behaviour
                onTouchStart={ev => {
                    ev.stopPropagation();
                }}
                />
                <ToggleGroupItem text={_("Local")} key='local' isSelected={this.state.searchByRegistry == 'local'} onChange={(ev, _) => {
                    ev.stopPropagation();
                    this.setState({ searchByRegistry: 'local' });
                }}
                onTouchStart={ev => {
                    ev.stopPropagation();
                }}
                />
                {dockerRegistries.map(registry => {
                    const index = this.truncateRegistryDomain(registry);
                    return (
                        <ToggleGroupItem
                            text={index} key={index}
                            isSelected={ this.state.searchByRegistry == index }
                            onChange={ (ev, _) => {
                                ev.stopPropagation();
                                this.setState({ searchByRegistry: index });
                            } }
                            onTouchStart={ ev => ev.stopPropagation() }
                        />
                    );
                })}
            </ToggleGroup>
        );

        const defaultBody = (
            <Form>
                {this.state.dialogError && <ErrorNotification errorMessage={this.state.dialogError} errorDetail={this.state.dialogErrorDetail} />}
                <FormGroup id="image-name-group" fieldId='run-image-dialog-name' label={_("Name")} className="ct-m-horizontal">
                    <TextInput id='run-image-dialog-name'
                           className="image-name"
                           placeholder={_("Container name")}
                           validated={dialogValues.validationFailed.containerName ? "error" : "default"}
                           value={dialogValues.containerName}
                           onChange={(_, value) => {
                               utils.validationClear(dialogValues.validationFailed, "containerName", (value) => this.onValueChanged("validationFailed", value));
                               utils.validationDebounce(async () => {
                                   const delta = await this.validateContainerName(value);
                                   if (delta)
                                       this.onValueChanged("validationFailed", { ...dialogValues.validationFailed, containerName: delta });
                               });
                               this.onValueChanged('containerName', value);
                           }} />
                    <FormHelper helperTextInvalid={dialogValues.validationFailed.containerName} />
                </FormGroup>
                <Tabs activeKey={activeTabKey} onSelect={this.handleTabClick}>
                    <Tab eventKey={0} title={<TabTitleText>{_("Details")}</TabTitleText>} className="pf-v5-c-form pf-m-horizontal">
                        { this.props.userServiceAvailable && this.props.systemServiceAvailable &&
                        <FormGroup isInline hasNoPaddingTop fieldId='run-image-dialog-owner' label={_("Owner")}
                                   labelIcon={
                                       <Popover aria-label={_("Owner help")}
                                          enableFlip
                                          bodyContent={
                                              <>
                                                  <TextContent>
                                                      <Text component={TextVariants.h4}>{_("System")}</Text>
                                                      <TextList>
                                                          <TextListItem>
                                                              {_("Ideal for running services")}
                                                          </TextListItem>
                                                          <TextListItem>
                                                              {_("Resource limits can be set")}
                                                          </TextListItem>
                                                          <TextListItem>
                                                              {_("Checkpoint and restore support")}
                                                          </TextListItem>
                                                          <TextListItem>
                                                              {_("Ports under 1024 can be mapped")}
                                                          </TextListItem>
                                                      </TextList>
                                                  </TextContent>
                                                  <TextContent>
                                                      <Text component={TextVariants.h4}>{cockpit.format("$0 $1", _("User:"), this.props.user)}</Text>
                                                      <TextList>
                                                          <TextListItem>
                                                              {_("Ideal for development")}
                                                          </TextListItem>
                                                          <TextListItem>
                                                              {_("Restricted by user account permissions")}
                                                          </TextListItem>
                                                      </TextList>
                                                  </TextContent>
                                              </>
                                          }>
                                           <button onClick={e => e.preventDefault()} className="pf-v5-c-form__group-label-help">
                                               <OutlinedQuestionCircleIcon />
                                           </button>
                                       </Popover>
                                   }>
                            <Radio value="system"
                                   label={_("System")}
                                   id="run-image-dialog-owner-system"
                                   isChecked={owner === "system"}
                                   isDisabled={this.props.pod}
                                   onChange={this.handleOwnerSelect} />
                            <Radio value={this.props.user}
                                   label={cockpit.format("$0 $1", _("User:"), this.props.user)}
                                   id="run-image-dialog-owner-user"
                                   isDisabled={this.props.pod}
                                   isChecked={owner === this.props.user}
                                   onChange={this.handleOwnerSelect} />
                        </FormGroup>
                        }
                        <FormGroup fieldId="create-image-image-select-typeahead" label={_("Image")}
                          labelIcon={!this.props.image &&
                              <Popover aria-label={_("Image selection help")}
                                enableFlip
                                bodyContent={
                                    <Flex direction={{ default: 'column' }}>
                                        <FlexItem>{_("host[:port]/[user]/container[:tag]")}</FlexItem>
                                        <FlexItem>{cockpit.format(_("Example: $0"), "quay.io//busybox")}</FlexItem>
                                        <FlexItem>{cockpit.format(_("Searching: $0"), "quay.io/busybox")}</FlexItem>
                                    </Flex>
                                }>
                                  <button onClick={e => e.preventDefault()} className="pf-v5-c-form__group-label-help">
                                      <OutlinedQuestionCircleIcon />
                                  </button>
                              </Popover>
                          }
                        >
                            <Select
                                // We are unable to set id of the input directly, the select component appends
                                // '-select-typeahead' to toggleId.
                                toggleId='create-image-image'
                                isGrouped
                                {...(this.state.searchInProgress && { loadingVariant: 'spinner' })}
                                menuAppendTo={() => document.body}
                                variant={SelectVariant.typeahead}
                                noResultsFoundText={_("No images found")}
                                onToggle={this.onImageSelectToggle}
                                isOpen={this.state.isImageSelectOpen}
                                selections={selectedImage}
                                isInputValuePersisted
                                placeholderText={_("Search string or container location")}
                                onSelect={this.onImageSelect}
                                onClear={this.clearImageSelection}
                                // onFilter must be set or the spinner crashes https://github.com/patternfly/patternfly-react/issues/6384
                                onFilter={() => {}}
                                onTypeaheadInputChanged={this.debouncedInputChanged}
                                footer={footer}
                                isDisabled={!!this.props.image}
                            >
                                {imageListOptions}
                            </Select>
                        </FormGroup>

                        {(image || localImage) &&
                        <FormGroup fieldId="run-image-dialog-pull-latest-image">
                            <Checkbox isChecked={this.state.pullLatestImage} id="run-image-dialog-pull-latest-image"
                                      onChange={(_event, value) => this.onValueChanged('pullLatestImage', value)} label={_("Pull latest image")}
                            />
                        </FormGroup>
                        }

                        {dialogValues.entrypoint &&
                        <FormGroup fieldId='run-image-dialog-entrypoint' hasNoPaddingTop label={_("Entrypoint")}>
                            <Text id="run-image-dialog-entrypoint">{dialogValues.entrypoint}</Text>
                        </FormGroup>
                        }

                        <FormGroup fieldId='run-image-dialog-command' label={_("Command")}>
                            <TextInput id='run-image-dialog-command'
                           value={dialogValues.command || ''}
                           onChange={(_, value) => this.onValueChanged('command', value)} />
                        </FormGroup>

                        <FormGroup fieldId="run-image-dialog-tty">
                            <Checkbox id="run-image-dialog-tty"
                              isChecked={this.state.hasTTY}
                              label={_("With terminal")}
                              onChange={(_event, checked) => this.onValueChanged('hasTTY', checked)} />
                        </FormGroup>

                        <FormGroup fieldId='run-image-dialog-memory' label={_("Memory limit")}>
                            <Flex alignItems={{ default: 'alignItemsCenter' }} className="ct-input-group-spacer-sm modal-run-limiter" id="run-image-dialog-memory-limit">
                                <Checkbox id="run-image-dialog-memory-limit-checkbox"
                                  isChecked={this.state.memoryConfigure}
                                  onChange={(_event, checked) => this.onValueChanged('memoryConfigure', checked)} />
                                <NumberInput
                                   value={dialogValues.memory}
                                   id="run-image-dialog-memory"
                                   min={0}
                                   isDisabled={!this.state.memoryConfigure}
                                   onClick={() => !this.state.memoryConfigure && this.onValueChanged('memoryConfigure', true)}
                                   onPlus={() => this.onPlusOne('memory')}
                                   onMinus={() => this.onMinusOne('memory')}
                                   minusBtnAriaLabel={_("Decrease memory")}
                                   plusBtnAriaLabel={_("Increase memory")}
                                   onChange={ev => this.onValueChanged('memory', parseInt(ev.target.value) < 0 ? 0 : ev.target.value)} />
                                <FormSelect id='memory-unit-select'
                                    aria-label={_("Memory unit")}
                                    value={this.state.memoryUnit}
                                    isDisabled={!this.state.memoryConfigure}
                                    className="dialog-run-form-select"
                                    onChange={(_event, value) => this.onValueChanged('memoryUnit', value)}>
                                    <FormSelectOption value={units.KB.name} key={units.KB.name} label={_("KB")} />
                                    <FormSelectOption value={units.MB.name} key={units.MB.name} label={_("MB")} />
                                    <FormSelectOption value={units.GB.name} key={units.GB.name} label={_("GB")} />
                                </FormSelect>
                            </Flex>
                        </FormGroup>

                        <FormGroup
                              fieldId='run-image-cpu-priority'
                              label={_("CPU shares")}
                              labelIcon={
                                  <Popover aria-label={_("CPU Shares help")}
                                      enableFlip
                                      bodyContent={_("CPU shares determine the priority of running containers. Default priority is 1024. A higher number prioritizes this container. A lower number decreases priority.")}>
                                      <button onClick={e => e.preventDefault()} className="pf-v5-c-form__group-label-help">
                                          <OutlinedQuestionCircleIcon />
                                      </button>
                                  </Popover>
                              }>
                            <Flex alignItems={{ default: 'alignItemsCenter' }} className="ct-input-group-spacer-sm modal-run-limiter" id="run-image-dialog-cpu-priority">
                                <Checkbox id="run-image-dialog-cpu-priority-checkbox"
                                        isChecked={this.state.cpuSharesConfigure}
                                        onChange={(_event, checked) => this.onValueChanged('cpuSharesConfigure', checked)} />
                                <NumberInput
                                        id="run-image-cpu-priority"
                                        value={dialogValues.cpuShares}
                                        onClick={() => !this.state.cpuSharesConfigure && this.onValueChanged('cpuSharesConfigure', true)}
                                        min={2}
                                        max={262144}
                                        isDisabled={!this.state.cpuSharesConfigure}
                                        onPlus={() => this.onPlusOne('cpuShares')}
                                        onMinus={() => this.onMinusOne('cpuShares')}
                                        minusBtnAriaLabel={_("Decrease CPU shares")}
                                        plusBtnAriaLabel={_("Increase CPU shares")}
                                        onChange={ev => this.onValueChanged('cpuShares', parseInt(ev.target.value) < 2 ? 2 : ev.target.value)} />
                            </Flex>
                        </FormGroup>
                        {((userLingeringEnabled && userDockerRestartAvailable) || (this.isSystem() && dockerRestartAvailable)) &&
                        <Grid hasGutter md={6} sm={3}>
                            <GridItem>
                                <FormGroup fieldId='run-image-dialog-restart-policy' label={_("Restart policy")}
                          labelIcon={
                              <Popover aria-label={_("Restart policy help")}
                                enableFlip
                                bodyContent={userLingeringEnabled ? _("Restart policy to follow when containers exit. Using linger for auto-starting containers may not work in some circumstances, such as when ecryptfs, systemd-homed, NFS, or 2FA are used on a user account.") : _("Restart policy to follow when containers exit.")}>
                                  <button onClick={e => e.preventDefault()} className="pf-v5-c-form__group-label-help">
                                      <OutlinedQuestionCircleIcon />
                                  </button>
                              </Popover>
                          }
                                >
                                    <FormSelect id="run-image-dialog-restart-policy"
                              aria-label={_("Restart policy help")}
                              value={dialogValues.restartPolicy}
                              onChange={(_event, value) => this.onValueChanged('restartPolicy', value)}>
                                        <FormSelectOption value='no' key='no' label={_("No")} />
                                        <FormSelectOption value='on-failure' key='on-failure' label={_("On failure")} />
                                        <FormSelectOption value='always' key='always' label={_("Always")} />
                                    </FormSelect>
                                </FormGroup>
                            </GridItem>
                            {dialogValues.restartPolicy === "on-failure" &&
                                <FormGroup fieldId='run-image-dialog-restart-retries'
                                  label={_("Maximum retries")}>
                                    <NumberInput
                              id="run-image-dialog-restart-retries"
                              value={dialogValues.restartTries}
                              min={1}
                              max={65535}
                              widthChars={5}
                              minusBtnAriaLabel={_("Decrease maximum retries")}
                              plusBtnAriaLabel={_("Increase maximum retries")}
                              onMinus={() => this.onMinusOne('restartTries')}
                              onPlus={() => this.onPlusOne('restartTries')}
                              onChange={ev => this.onValueChanged('restartTries', parseInt(ev.target.value) < 1 ? 1 : ev.target.value)}
                                    />
                                </FormGroup>
                            }
                        </Grid>
                        }
                    </Tab>
                    <Tab eventKey={1} title={<TabTitleText>{_("Integration")}</TabTitleText>} id="create-image-dialog-tab-integration" className="pf-v5-c-form">

                        <DynamicListForm id='run-image-dialog-publish'
                                 emptyStateString={_("No ports exposed")}
                                 formclass='publish-port-form'
                                 label={_("Port mapping")}
                                 actionLabel={_("Add port mapping")}
                                 validationFailed={dialogValues.validationFailed.publish}
                                 onValidationChange={value => this.dynamicListOnValidationChange('publish', value)}
                                 onChange={value => this.onValueChanged('publish', value)}
                                 default={{ IP: null, containerPort: null, hostPort: null, protocol: 'tcp' }}
                                 itemcomponent={ <PublishPort />} />
                        <DynamicListForm id='run-image-dialog-volume'
                                 emptyStateString={_("No volumes specified")}
                                 formclass='volume-form'
                                 label={_("Volumes")}
                                 actionLabel={_("Add volume")}
                                 validationFailed={dialogValues.validationFailed.volumes}
                                 onValidationChange={value => this.dynamicListOnValidationChange('volumes', value)}
                                 onChange={value => this.onValueChanged('volumes', value)}
                                 default={{ containerPath: null, hostPath: null, readOnly: false }}
                                 options={{ selinuxAvailable }}
                                 itemcomponent={ <Volume />} />

                        <DynamicListForm id='run-image-dialog-env'
                                 emptyStateString={_("No environment variables specified")}
                                 formclass='env-form'
                                 label={_("Environment variables")}
                                 actionLabel={_("Add variable")}
                                 validationFailed={dialogValues.validationFailed.env}
                                 onValidationChange={value => this.dynamicListOnValidationChange('env', value)}
                                 onChange={value => this.onValueChanged('env', value)}
                                 default={{ envKey: null, envValue: null }}
                                 helperText={_("Paste one or more lines of key=value pairs into any field for bulk import")}
                                 itemcomponent={ <EnvVar />} />
                    </Tab>
                    <Tab eventKey={2} title={<TabTitleText>{_("Health check")}</TabTitleText>} id="create-image-dialog-tab-healthcheck" className="pf-v5-c-form pf-m-horizontal">
                        <FormGroup fieldId='run-image-dialog-healthcheck-command' label={_("Command")}>
                            <TextInput id='run-image-dialog-healthcheck-command'
                           value={dialogValues.healthcheck_command || ''}
                           onChange={(_, value) => this.onValueChanged('healthcheck_command', value)} />
                        </FormGroup>

                        <FormGroup fieldId="run-image-dialog-healthcheck-shell">
                            <Checkbox id="run-image-dialog-healthcheck-shell"
                              isChecked={dialogValues.healthcheck_shell}
                              label={_("In shell")}
                              onChange={(_event, checked) => this.onValueChanged('healthcheck_shell', checked)} />
                        </FormGroup>

                        <FormGroup fieldId='run-image-healthcheck-interval' label={_("Interval")}
                              labelIcon={
                                  <Popover aria-label={_("Health check interval help")}
                                      enableFlip
                                      bodyContent={_("Interval how often health check is run.")}>
                                      <button onClick={e => e.preventDefault()} className="pf-v5-c-form__group-label-help">
                                          <OutlinedQuestionCircleIcon />
                                      </button>
                                  </Popover>
                              }>
                            <InputGroup>
                                <NumberInput
                                        id="run-image-healthcheck-interval"
                                        value={dialogValues.healthcheck_interval}
                                        min={0}
                                        max={262144}
                                        widthChars={6}
                                        minusBtnAriaLabel={_("Decrease interval")}
                                        plusBtnAriaLabel={_("Increase interval")}
                                        onMinus={() => this.onMinusOne('healthcheck_interval')}
                                        onPlus={() => this.onPlusOne('healthcheck_interval')}
                                        onChange={ev => this.onValueChanged('healthcheck_interval', parseInt(ev.target.value) < 0 ? 0 : ev.target.value)} />
                                <InputGroupText isPlain>{_("seconds")}</InputGroupText>
                            </InputGroup>
                        </FormGroup>
                        <FormGroup fieldId='run-image-healthcheck-timeout' label={_("Timeout")}
                              labelIcon={
                                  <Popover aria-label={_("Health check timeout help")}
                                      enableFlip
                                      bodyContent={_("The maximum time allowed to complete the health check before an interval is considered failed.")}>
                                      <button onClick={e => e.preventDefault()} className="pf-v5-c-form__group-label-help">
                                          <OutlinedQuestionCircleIcon />
                                      </button>
                                  </Popover>
                              }>
                            <InputGroup>
                                <NumberInput
                                        id="run-image-healthcheck-timeout"
                                        value={dialogValues.healthcheck_timeout}
                                        min={0}
                                        max={262144}
                                        widthChars={6}
                                        minusBtnAriaLabel={_("Decrease timeout")}
                                        plusBtnAriaLabel={_("Increase timeout")}
                                        onMinus={() => this.onMinusOne('healthcheck_timeout')}
                                        onPlus={() => this.onPlusOne('healthcheck_timeout')}
                                        onChange={ev => this.onValueChanged('healthcheck_timeout', parseInt(ev.target.value) < 0 ? 0 : ev.target.value)} />
                                <InputGroupText isPlain>{_("seconds")}</InputGroupText>
                            </InputGroup>
                        </FormGroup>
                        <FormGroup fieldId='run-image-healthcheck-start-period' label={_("Start period")}
                              labelIcon={
                                  <Popover aria-label={_("Health check start period help")}
                                      enableFlip
                                      bodyContent={_("The initialization time needed for a container to bootstrap.")}>
                                      <button onClick={e => e.preventDefault()} className="pf-v5-c-form__group-label-help">
                                          <OutlinedQuestionCircleIcon />
                                      </button>
                                  </Popover>
                              }>
                            <InputGroup>
                                <NumberInput
                                        id="run-image-healthcheck-start-period"
                                        value={dialogValues.healthcheck_start_period}
                                        min={0}
                                        max={262144}
                                        widthChars={6}
                                        minusBtnAriaLabel={_("Decrease start period")}
                                        plusBtnAriaLabel={_("Increase start period")}
                                        onMinus={() => this.onMinusOne('healthcheck_start_period')}
                                        onPlus={() => this.onPlusOne('healthcheck_start_period')}
                                        onChange={ev => this.onValueChanged('healthcheck_start_period', parseInt(ev.target.value) < 0 ? 0 : ev.target.value)} />
                                <InputGroupText isPlain>{_("seconds")}</InputGroupText>
                            </InputGroup>
                        </FormGroup>
                        <FormGroup fieldId='run-image-healthcheck-retries' label={_("Retries")}
                              labelIcon={
                                  <Popover aria-label={_("Health check retries help")}
                                      enableFlip
                                      bodyContent={_("The number of retries allowed before a healthcheck is considered to be unhealthy.")}>
                                      <button onClick={e => e.preventDefault()} className="pf-v5-c-form__group-label-help">
                                          <OutlinedQuestionCircleIcon />
                                      </button>
                                  </Popover>
                              }>
                            <NumberInput
                                    id="run-image-healthcheck-retries"
                                    value={dialogValues.healthcheck_retries}
                                    min={0}
                                    max={999}
                                    widthChars={3}
                                    minusBtnAriaLabel={_("Decrease retries")}
                                    plusBtnAriaLabel={_("Increase retries")}
                                    onMinus={() => this.onMinusOne('healthcheck_retries')}
                                    onPlus={() => this.onPlusOne('healthcheck_retries')}
                                    onChange={ev => this.onValueChanged('healthcheck_retries', parseInt(ev.target.value) < 0 ? 0 : ev.target.value)} />
                        </FormGroup>
                        {version.localeCompare("4.3", undefined, { numeric: true, sensitivity: 'base' }) >= 0 &&
                        <FormGroup isInline hasNoPaddingTop fieldId='run-image-healthcheck-action' label={_("When unhealthy") }
                              labelIcon={
                                  <Popover aria-label={_("Health failure check action help")}
                                      enableFlip
                                      bodyContent={_("Action to take once the container transitions to an unhealthy state.")}>
                                      <button onClick={e => e.preventDefault()} className="pf-v5-c-form__group-label-help">
                                          <OutlinedQuestionCircleIcon />
                                      </button>
                                  </Popover>
                              }>
                            {HealthCheckOnFailureActionOrder.map(item =>
                                <Radio value={item.value}
                                       key={item.value}
                                       label={item.label}
                                       id={`run-image-healthcheck-action-${item.value}`}
                                       isChecked={dialogValues.healthcheck_action === item.value}
                                       onChange={() => this.onValueChanged('healthcheck_action', item.value)} />
                            )}
                        </FormGroup>
                        }
                    </Tab>
                </Tabs>
            </Form>
        );
        return (
            <Modal isOpen
                   position="top" variant="medium"
                   onClose={Dialogs.close}
                   // TODO: still not ideal on chromium https://github.com/patternfly/patternfly-react/issues/6471
                   onEscapePress={() => {
                       if (this.state.isImageSelectOpen) {
                           this.onImageSelectToggle(!this.state.isImageSelectOpen);
                       } else {
                           Dialogs.close();
                       }
                   }}
                   title={this.props.pod ? cockpit.format(_("Create container in $0"), this.props.pod.Name) : _("Create container")}
                   footer={<>
                       <Button variant='primary' id="create-image-create-run-btn" onClick={() => this.onCreateClicked(true)} isDisabled={(!image && selectedImage === "") || this.isFormInvalid(dialogValues.validationFailed)}>
                           {_("Create and run")}
                       </Button>
                       <Button variant='secondary' id="create-image-create-btn" onClick={() => this.onCreateClicked(false)} isDisabled={(!image && selectedImage === "") || this.isFormInvalid(dialogValues.validationFailed)}>
                           {_("Create")}
                       </Button>
                       <Button variant='link' className='btn-cancel' onClick={Dialogs.close}>
                           {_("Cancel")}
                       </Button>
                   </>}
            >
                {defaultBody}
            </Modal>
        );
    }
}<|MERGE_RESOLUTION|>--- conflicted
+++ resolved
@@ -164,51 +164,31 @@
             createConfig.HostConfig.CpuShares = parseInt(this.state.cpuShares);
 
         createConfig.terminal = this.state.hasTTY;
-<<<<<<< HEAD
-        if (this.state.publish.length > 0) {
-            createConfig.HostConfig.PortBindings = {};
-            createConfig.ExposedPorts = {};
-            this.state.publish.forEach(item => {
-                createConfig.ExposedPorts[item.containerPort + "/" + item.protocol] = {};
+        if (this.state.publish.some(port => port !== undefined)) {
+            const PortBindings = {};
+            const ExposedPorts = {};
+            this.state.publish.filter(port => port?.containerPort).forEach(item => {
+                ExposedPorts[item.containerPort + "/" + item.protocol] = {};
                 const mapping = { HostPort: item.hostPort };
-                if (item.hostIp)
+                if (item.IP)
                     mapping.HostIp = item.hostIp;
-                createConfig.HostConfig.PortBindings[item.containerPort + "/" + item.protocol] = [mapping];
+                PortBindings[item.containerPort + "/" + item.protocol] = [mapping];
             });
-        }
-
-        if (this.state.env.length > 0) {
-            createConfig.Env = [];
-            this.state.env.forEach(item => { createConfig.Env.push(item.envKey + "=" + item.envValue) });
-        }
-
-        if (this.state.volumes.length > 0) {
-            createConfig.HostConfig.Mounts = this.state.volumes
-                    .filter(volume => volume.hostPath && volume.containerPath)
-=======
-        if (this.state.publish.some(port => port !== undefined))
-            createConfig.portmappings = this.state.publish
-                    .filter(port => port?.containerPort)
-                    .map(port => {
-                        const pm = { container_port: parseInt(port.containerPort), protocol: port.protocol };
-                        if (port.hostPort !== null)
-                            pm.host_port = parseInt(port.hostPort);
-                        if (port.IP !== null)
-                            pm.host_ip = port.IP;
-                        return pm;
-                    });
+
+            createConfig.HostConfig.PortBindings = PortBindings;
+            createConfig.ExposedPorts = ExposedPorts;
+        }
         if (this.state.env.some(item => item !== undefined)) {
-            const envs = {};
+            const envs = [];
             this.state.env.forEach(item => {
                 if (item !== undefined)
-                    envs[item.envKey] = item.envValue;
+                    envs.push(item.envKey + "=" + item.envValue);
             });
-            createConfig.env = envs;
+            createConfig.Env = envs;
         }
         if (this.state.volumes.some(volume => volume !== undefined)) {
-            createConfig.mounts = this.state.volumes
+            createConfig.HostConfig.mounts = this.state.volumes
                     .filter(volume => volume?.hostPath && volume?.containerPath)
->>>>>>> f82bdf8e
                     .map(volume => {
                         return {
                             Source: volume.hostPath,

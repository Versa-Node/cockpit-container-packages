--- conflicted
+++ resolved
@@ -43,24 +43,15 @@
 
 const ContainerActions = ({ container, healthcheck, onAddNotification, localImages, updateContainer }) => {
     const Dialogs = useDialogs();
-    const { version } = utils.usePodmanInfo();
+    const { version } = utils.useDockerInfo();
     const [isActionsKebabOpen, setActionsKebabOpen] = useState(false);
-<<<<<<< HEAD
-    const isRunning = container.State === "running";
-    const isPaused = container.State === "paused";
-=======
     const isRunning = container.State.Status == "running";
     const isPaused = container.State.Status === "paused";
->>>>>>> 462fc92e
 
     const deleteContainer = (event) => {
         setActionsKebabOpen(false);
 
-<<<<<<< HEAD
-        if (container.State === "running") {
-=======
         if (container.State.Status == "running") {
->>>>>>> 462fc92e
             const handleForceRemoveContainer = () => {
                 const id = container ? container.Id : "";
 
@@ -135,19 +126,16 @@
                                            localImages={localImages} />);
     };
 
-<<<<<<< HEAD
-=======
-    const runHealthcheck = () => {
-        setActionsKebabOpen(false);
-
-        client.runHealthcheck(container.isSystem, container.Id)
-                .catch(ex => {
-                    const error = cockpit.format(_("Failed to run health check on container $0"), container.Name); // not-covered: OS error
-                    onAddNotification({ type: 'danger', error, errorDetail: ex.message });
-                });
-    };
-
->>>>>>> 462fc92e
+    // const runHealthcheck = () => {
+    //     setActionsKebabOpen(false);
+
+    //     client.runHealthcheck(container.isSystem, container.Id)
+    //             .catch(ex => {
+    //                 const error = cockpit.format(_("Failed to run health check on container $0"), container.Name); // not-covered: OS error
+    //                 onAddNotification({ type: 'danger', error, errorDetail: ex.message });
+    //             });
+    // };
+
     const restartContainer = (force) => {
         const args = {};
 
@@ -253,11 +241,7 @@
         if (version.localeCompare("3", undefined, { numeric: true, sensitivity: 'base' }) >= 0) {
             addRenameAction();
         }
-<<<<<<< HEAD
-        if (container.hasCheckpoint) {
-=======
-        if (container.isSystem && container.State?.CheckpointPath) {
->>>>>>> 462fc92e
+        if (container.State?.CheckpointPath) {
             actions.push(
                 <DropdownSeparator key="separator-0" />,
                 <DropdownItem key="restore"
@@ -378,33 +362,9 @@
         window.removeEventListener('resize', this.onWindowResize);
     }
 
-<<<<<<< HEAD
-    renderRow(containersStats, container, containerDetail, localImages) {
+    renderRow(containersStats, container, localImages) {
         const containerStats = containersStats[container.Id];
         const image = container.Image;
-        let healthcheck = "";
-        let localized_health = null;
-
-        // HACK: docker renamed `Healthcheck` to `Health` randomly
-        // https://github.com/containers/docker/commit/119973375
-        if (containerDetail)
-            healthcheck = containerDetail.State.Health ? containerDetail.State.Health.Status : null;
-
-        let proc = "";
-        let mem = "";
-        if (this.props.cgroupVersion == 'v1' && container.State == 'running') {
-            proc = <div><abbr title={_("not available")}>{_("n/a")}</abbr></div>;
-            mem = <div><abbr title={_("not available")}>{_("n/a")}</abbr></div>;
-        }
-
-        if (containerStats && container.State === "running") {
-            // console.log(containerStats);
-            proc = utils.format_cpu_usage(containerStats);
-            mem = utils.format_memory_and_limit(containerStats);
-=======
-    renderRow(containersStats, container, localImages) {
-        const containerStats = containersStats[container.Id + container.isSystem.toString()];
-        const image = container.ImageName;
         let localized_health = null;
 
         // this needs to get along with stub containers from image run dialog, where most properties don't exist yet
@@ -415,29 +375,21 @@
 
         let proc = "";
         let mem = "";
-        if (this.props.cgroupVersion == 'v1' && !container.isSystem && status == 'running') { // not-covered: only on old version
+        if (this.props.cgroupVersion == 'v1' && status == 'running') { // not-covered: only on old version
             proc = <div><abbr title={_("not available")}>{_("n/a")}</abbr></div>;
             mem = <div><abbr title={_("not available")}>{_("n/a")}</abbr></div>;
         }
-        if (containerStats && status === "running") {
-            if (containerStats.CPU != undefined)
-                proc = containerStats.CPU.toFixed(2) + "%";
-            if (containerStats.MemUsage != undefined && containerStats.MemLimit != undefined)
-                mem = utils.format_memory_and_limit(containerStats.MemUsage, containerStats.MemLimit);
->>>>>>> 462fc92e
+        if (containerStats && container.State === "running") {
+            // console.log(containerStats);
+            proc = utils.format_cpu_usage(containerStats);
+            mem = utils.format_memory_and_limit(containerStats);
         }
 
         const info_block = (
             <div className="container-block">
-<<<<<<< HEAD
-                <span className="container-name">{container.Names}</span>
+                <span className="container-name">{container.Name}</span>
                 <small>{image.includes("sha256:") ? utils.truncate_id(image) : image}</small>
                 <small>{utils.quote_cmdline(container.Command)}</small>
-=======
-                <span className="container-name">{container?.Name}</span>
-                <small>{image}</small>
-                <small>{utils.quote_cmdline(container.Config?.Cmd)}</small>
->>>>>>> 462fc92e
             </div>
         );
 
@@ -455,16 +407,7 @@
         }
 
         const columns = [
-<<<<<<< HEAD
-            { title: info_block, sortKey: container.Names[0] },
-=======
-            { title: info_block, sortKey: container.Name ?? container.Id },
-            {
-                title: container.isSystem ? _("system") : <div><span className="ct-grey-text">{_("user:")} </span>{this.props.user}</div>,
-                props: { modifier: "nowrap" },
-                sortKey: container.isSystem.toString()
-            },
->>>>>>> 462fc92e
+            { title: info_block, sortKey: container.Name },
             { title: proc, props: { modifier: "nowrap" }, sortKey: containerState === "Running" ? containerStats?.CPU ?? -1 : -1 },
             { title: mem, props: { modifier: "nowrap" }, sortKey: containerStats?.MemUsage ?? -1 },
             { title: <LabelGroup isVertical>{state}</LabelGroup>, sortKey: containerState },
@@ -481,27 +424,6 @@
             });
         }
 
-<<<<<<< HEAD
-        const tty = containerDetail ? !!containerDetail.Config.Tty : undefined;
-
-        const tabs = [{
-            name: _("Details"),
-            renderer: ContainerDetails,
-            data: { container, containerDetail }
-        }, {
-            name: _("Integration"),
-            renderer: ContainerIntegration,
-            data: { container, containerDetail, localImages }
-        }, {
-            name: _("Logs"),
-            renderer: ContainerLogs,
-            data: { containerId: container.Id, containerStatus: container.State, width: this.state.width, system: true }
-        }, {
-            name: _("Console"),
-            renderer: ContainerTerminal,
-            data: { containerId: container.Id, containerStatus: container.State, width: this.state.width, system: true, tty }
-        }];
-=======
         const tty = !!container.Config?.Tty;
 
         const tabs = [];
@@ -527,7 +449,6 @@
                 data: { containerId: container.Id, containerStatus: container.State.Status, width: this.state.width, system: container.isSystem, tty }
             });
         }
->>>>>>> 462fc92e
 
         if (healthcheck) {
             tabs.push({
@@ -543,16 +464,9 @@
             columns,
             initiallyExpanded: document.location.hash.substr(1) === container.Id,
             props: {
-<<<<<<< HEAD
                 key: container.Id,
                 "data-row-id": container.Id,
-                "data-pid": container.Pid,
                 "data-started-at": container.StartedAt,
-=======
-                key: container.Id + container.isSystem.toString(),
-                "data-row-id": container.Id + container.isSystem.toString(),
-                "data-started-at": container.State?.StartedAt,
->>>>>>> 462fc92e
             },
         };
     }
@@ -595,13 +509,8 @@
 
     renderPodDetails(pod, podStatus) {
         const podStats = this.podStats(pod);
-<<<<<<< HEAD
         const infraContainer = this.props.containers[pod.InfraId];
-        const infraContainerDetails = this.props.containersDetails[pod.InfraId];
-=======
-        const infraContainer = this.props.containers[pod.InfraId + pod.isSystem.toString()];
         const numPorts = Object.keys(infraContainer?.NetworkSettings?.Ports ?? {}).length;
->>>>>>> 462fc92e
 
         return (
             <>
@@ -687,7 +596,6 @@
         else if (this.props.filter == "running")
             emptyCaption = _("No running containers");
 
-<<<<<<< HEAD
         if (this.props.containers !== null) {
             filtered = Object.keys(this.props.containers).filter(id => !(this.props.filter == "running") || ["running", "restarting"].includes(this.props.containers[id].State));
 
@@ -703,44 +611,12 @@
 
             // if (this.props.textFilter.length > 0) {
             //     const lcf = this.props.textFilter.toLowerCase();
-            //     filtered = filtered.filter(id => this.props.containers[id].Names[0].toLowerCase().indexOf(lcf) >= 0 ||
+            //     filtered = filtered.filter(id => this.props.containers[id].Name.toLowerCase().indexOf(lcf) >= 0 ||
             //         (this.props.containers[id].Pod &&
             //          this.props.pods[this.props.containers[id].Pod + this.props.containers[id].isSystem.toString()].Name.toLowerCase().indexOf(lcf) >= 0) ||
-            //         this.props.containers[id].Image.toLowerCase().indexOf(lcf) >= 0
+            //         this.props.containers[id].ImageName.toLowerCase().indexOf(lcf) >= 0
             //     );
             // }
-
-            filtered.sort((a, b) => {
-                // Show unhealthy containers first
-                if (this.props.containersDetails[a] && this.props.containersDetails[b]) {
-                    if (!this.props.containersDetails[a].State.Health)
-                        return 1;
-                    if (!this.props.containersDetails[b].State.Health)
-                        return -1;
-                    const a_health = this.props.containersDetails[a].State.Health;
-                    const b_health = this.props.containersDetails[b].State.Health;
-=======
-        if (this.props.containers !== null && this.props.pods !== null) {
-            filtered = Object.keys(this.props.containers).filter(id => !(this.props.filter == "running") || ["running", "restarting"].includes(this.props.containers[id].State.Status));
-
-            if (this.props.userServiceAvailable && this.props.systemServiceAvailable && this.props.ownerFilter !== "all") {
-                filtered = filtered.filter(id => {
-                    if (this.props.ownerFilter === "system" && !this.props.containers[id].isSystem)
-                        return false;
-                    if (this.props.ownerFilter !== "system" && this.props.containers[id].isSystem)
-                        return false;
-                    return true;
-                });
-            }
-
-            if (this.props.textFilter.length > 0) {
-                const lcf = this.props.textFilter.toLowerCase();
-                filtered = filtered.filter(id => this.props.containers[id].Name.toLowerCase().indexOf(lcf) >= 0 ||
-                    (this.props.containers[id].Pod &&
-                     this.props.pods[this.props.containers[id].Pod + this.props.containers[id].isSystem.toString()].Name.toLowerCase().indexOf(lcf) >= 0) ||
-                    this.props.containers[id].ImageName.toLowerCase().indexOf(lcf) >= 0
-                );
-            }
 
             // Remove infra containers
             filtered = filtered.filter(id => !this.props.containers[id].IsInfra);
@@ -750,22 +626,14 @@
                 if (this.props.containers[a] && this.props.containers[b]) {
                     const a_health = this.props.containers[a].State.Health || this.props.containers[a].State.Healthcheck; // not-covered: only on old version
                     const b_health = this.props.containers[b].State.Health || this.props.containers[b].State.Healthcheck; // not-covered: only on old version
->>>>>>> 462fc92e
-                    if (a_health.Status !== b_health.Status) {
+                    if (a_health && b_health && a_health.Status !== b_health.Status) {
                         if (a_health.Status === "unhealthy")
                             return -1;
                         if (b_health.Status === "unhealthy")
                             return 1;
                     }
                 }
-<<<<<<< HEAD
-                return this.props.containers[a].Names > this.props.containers[b].Names ? 1 : -1;
-=======
-                // User containers are in front of system ones
-                if (this.props.containers[a].isSystem !== this.props.containers[b].isSystem)
-                    return this.props.containers[a].isSystem ? 1 : -1;
                 return this.props.containers[a].Name > this.props.containers[b].Name ? 1 : -1;
->>>>>>> 462fc92e
             });
 
             Object.keys(this.props.pods || {}).forEach(pod => { partitionedContainers[pod] = [] });
@@ -803,21 +671,12 @@
             for (const containerid of Object.keys(this.props.containers)) {
                 const container = this.props.containers[containerid];
                 // Ignore pods and running containers
-<<<<<<< HEAD
                 if (!prune_states.includes(container.State))
                     continue;
 
                 unusedContainers.push({
                     id: container.Id,
-                    name: container.Names[0],
-=======
-                if (!prune_states.includes(container.State.Status) || container.Pod)
-                    continue;
-
-                unusedContainers.push({
-                    id: container.Id + container.isSystem.toString(),
                     name: container.Name,
->>>>>>> 462fc92e
                     created: container.Created,
                 });
             }
@@ -840,34 +699,9 @@
 
         const createContainer = (inPod) => {
             if (localImages)
-<<<<<<< HEAD
-                Dialogs.show(<ImageRunModal user={this.props.user}
-                                            localImages={localImages}
-                                            pod={inPod}
-                                            registries={this.props.registries}
-                                            selinuxAvailable={this.props.selinuxAvailable}
-                                            dockerRestartAvailable={this.props.dockerRestartAvailable}
-                                            userDockerRestartAvailable={this.props.userDockerRestartAvailable}
-                                            systemServiceAvailable={this.props.systemServiceAvailable}
-                                            userServiceAvailable={this.props.userServiceAvailable}
-                                            userLingeringEnabled={this.props.userLingeringEnabled}
-                                            onAddNotification={this.props.onAddNotification}
-                                            version={this.props.version} />);
-        };
-
-        // const createPod = () => {
-        //     Dialogs.show(<PodCreateModal
-        //         user={this.props.user}
-        //         selinuxAvailable={this.props.selinuxAvailable}
-        //         systemServiceAvailable={this.props.systemServiceAvailable}
-        //         userServiceAvailable={this.props.userServiceAvailable}
-        //         onAddNotification={this.props.onAddNotification}
-        //         version={this.props.version} />);
-        // };
-=======
                 Dialogs.show(
-                    <utils.PodmanInfoContext.Consumer>
-                        {(podmanInfo) => (
+                    <utils.DockerInfoContext.Consumer>
+                        {(dockerInfo) => (
                             <DialogsContext.Consumer>
                                 {(Dialogs) => (
                                     <ImageRunModal user={this.props.user}
@@ -876,22 +710,21 @@
                                                               systemServiceAvailable={this.props.systemServiceAvailable}
                                                               userServiceAvailable={this.props.userServiceAvailable}
                                                               onAddNotification={this.props.onAddNotification}
-                                                              podmanInfo={podmanInfo}
+                                                              dockerInfo={dockerInfo}
                                                               dialogs={Dialogs} />
                                 )}
                             </DialogsContext.Consumer>
                         )}
-                    </utils.PodmanInfoContext.Consumer>);
+                    </utils.DockerInfoContext.Consumer>);
         };
 
-        const createPod = () => {
-            Dialogs.show(<PodCreateModal
-                systemServiceAvailable={this.props.systemServiceAvailable}
-                userServiceAvailable={this.props.userServiceAvailable}
-                user={this.props.user}
-                onAddNotification={this.props.onAddNotification} />);
-        };
->>>>>>> 462fc92e
+        // const createPod = () => {
+        //     Dialogs.show(<PodCreateModal
+        //         systemServiceAvailable={this.props.systemServiceAvailable}
+        //         userServiceAvailable={this.props.userServiceAvailable}
+        //         user={this.props.user}
+        //         onAddNotification={this.props.onAddNotification} />);
+        // };
 
         const filterRunning = (
             <Toolbar>
@@ -972,10 +805,6 @@
                                         const tableProps = {};
                                         const rows = partitionedContainers[section].map(container => {
                                             return this.renderRow(this.props.containersStats, container,
-<<<<<<< HEAD
-                                                                  this.props.containersDetails[container.Id] || null,
-=======
->>>>>>> 462fc92e
                                                                   localImages);
                                         });
                                         let caption;

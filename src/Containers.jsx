import React, { useState } from 'react';
import { Badge } from "@patternfly/react-core/dist/esm/components/Badge";
import { Button } from "@patternfly/react-core/dist/esm/components/Button";
import { Card, CardBody, CardHeader, CardTitle } from "@patternfly/react-core/dist/esm/components/Card";
import { Divider } from "@patternfly/react-core/dist/esm/components/Divider";
import { Dropdown, DropdownItem, DropdownSeparator, KebabToggle } from '@patternfly/react-core/dist/esm/deprecated/components/Dropdown/index.js';
import { Flex } from "@patternfly/react-core/dist/esm/layouts/Flex";
import { Popover } from "@patternfly/react-core/dist/esm/components/Popover";
import { LabelGroup } from "@patternfly/react-core/dist/esm/components/Label";
import { Text, TextVariants } from "@patternfly/react-core/dist/esm/components/Text";
import { FormSelect, FormSelectOption } from "@patternfly/react-core/dist/esm/components/FormSelect";
import { Tooltip } from "@patternfly/react-core/dist/esm/components/Tooltip";
import { Toolbar, ToolbarContent, ToolbarItem } from "@patternfly/react-core/dist/esm/components/Toolbar";
import { cellWidth, SortByDirection } from '@patternfly/react-table';
import { MicrochipIcon, MemoryIcon, PortIcon, VolumeIcon, } from '@patternfly/react-icons';

import cockpit from 'cockpit';
import { ListingTable } from "cockpit-components-table.jsx";
import { ListingPanel } from 'cockpit-components-listing-panel.jsx';
import ContainerDetails from './ContainerDetails.jsx';
import ContainerIntegration, { renderContainerPublishedPorts, renderContainerVolumes } from './ContainerIntegration.jsx';
import ContainerTerminal from './ContainerTerminal.jsx';
import ContainerLogs from './ContainerLogs.jsx';
import ContainerHealthLogs from './ContainerHealthLogs.jsx';
import ContainerDeleteModal from './ContainerDeleteModal.jsx';
import ContainerCheckpointModal from './ContainerCheckpointModal.jsx';
import ContainerRestoreModal from './ContainerRestoreModal.jsx';
import ForceRemoveModal from './ForceRemoveModal.jsx';
import * as utils from './util.js';
import * as client from './client.js';
import ContainerCommitModal from './ContainerCommitModal.jsx';
import ContainerRenameModal from './ContainerRenameModal.jsx';
import { useDialogs, DialogsContext } from "dialogs.jsx";

import './Containers.scss';
import '@patternfly/patternfly/utilities/Accessibility/accessibility.css';
import { ImageRunModal } from './ImageRunModal.jsx';
import { PodActions } from './PodActions.jsx';
// import { PodCreateModal } from './PodCreateModal.jsx';
import PruneUnusedContainersModal from './PruneUnusedContainersModal.jsx';

const _ = cockpit.gettext;

const ContainerActions = ({ container, healthcheck, onAddNotification, localImages, updateContainer }) => {
    const Dialogs = useDialogs();
    const { version } = utils.useDockerInfo();
    const [isActionsKebabOpen, setActionsKebabOpen] = useState(false);
    const isRunning = container.State.Status == "running";
    const isPaused = container.State.Status === "paused";

    const deleteContainer = (event) => {
        setActionsKebabOpen(false);

        if (container.State.Status == "running") {
            const handleForceRemoveContainer = () => {
                const id = container ? container.Id : "";

                return client.delContainer(true, id, true)
                        .catch(ex => {
                            const error = cockpit.format(_("Failed to force remove container $0"), container.Name); // not-covered: OS error
                            onAddNotification({ type: 'danger', error, errorDetail: ex.message });
                            throw ex;
                        })
                        .finally(() => {
                            Dialogs.close();
                        });
            };

            Dialogs.show(<ForceRemoveModal name={container.Name}
                                           handleForceRemove={handleForceRemoveContainer}
                                           reason={_("Deleting a running container will erase all data in it.")} />);
        } else {
            Dialogs.show(<ContainerDeleteModal containerWillDelete={container}
                                               onAddNotification={onAddNotification} />);
        }
    };

    const stopContainer = (force) => {
        const args = {};

        setActionsKebabOpen(false);

        if (force)
            args.t = 0;
        client.postContainer(true, "stop", container.Id, args)
                .catch(ex => {
                    const error = cockpit.format(_("Failed to stop container $0"), container.Name); // not-covered: OS error
                    onAddNotification({ type: 'danger', error, errorDetail: ex.message });
                });
    };

    const startContainer = () => {
        setActionsKebabOpen(false);

        client.postContainer(true, "start", container.Id, {})
                .catch(ex => {
                    const error = cockpit.format(_("Failed to start container $0"), container.Name); // not-covered: OS error
                    onAddNotification({ type: 'danger', error, errorDetail: ex.message });
                });
    };

    const resumeContainer = () => {
        setActionsKebabOpen(false);

        client.postContainer(true, "unpause", container.Id, {})
                .catch(ex => {
                    const error = cockpit.format(_("Failed to resume container $0"), container.Name); // not-covered: OS error
                    onAddNotification({ type: 'danger', error, errorDetail: ex.message });
                });
    };

    const pauseContainer = () => {
        setActionsKebabOpen(false);

        client.postContainer(true, "pause", container.Id, {})
                .catch(ex => {
                    const error = cockpit.format(_("Failed to pause container $0"), container.Name); // not-covered: OS error
                    onAddNotification({ type: 'danger', error, errorDetail: ex.message });
                });
    };

    const commitContainer = () => {
        setActionsKebabOpen(false);

        Dialogs.show(<ContainerCommitModal container={container}
                                           localImages={localImages} />);
    };

    // const runHealthcheck = () => {
    //     setActionsKebabOpen(false);

    //     client.runHealthcheck(container.isSystem, container.Id)
    //             .catch(ex => {
    //                 const error = cockpit.format(_("Failed to run health check on container $0"), container.Name); // not-covered: OS error
    //                 onAddNotification({ type: 'danger', error, errorDetail: ex.message });
    //             });
    // };

    const restartContainer = (force) => {
        const args = {};

        setActionsKebabOpen(false);

        if (force)
            args.t = 0;
        client.postContainer(true, "restart", container.Id, args)
                .catch(ex => {
                    const error = cockpit.format(_("Failed to restart container $0"), container.Name); // not-covered: OS error
                    onAddNotification({ type: 'danger', error, errorDetail: ex.message });
                });
    };

    const renameContainer = () => {
        setActionsKebabOpen(false);

        if (container.State.Status !== "running" ||
            version.localeCompare("3.0.1", undefined, { numeric: true, sensitivity: 'base' }) >= 0) {
            Dialogs.show(<ContainerRenameModal container={container}
                                               updateContainer={updateContainer} />);
        }
    };

    const checkpointContainer = () => {
        setActionsKebabOpen(false);

        Dialogs.show(<ContainerCheckpointModal containerWillCheckpoint={container}
                                               onAddNotification={onAddNotification} />);
    };

    const restoreContainer = () => {
        setActionsKebabOpen(false);

        Dialogs.show(<ContainerRestoreModal containerWillRestore={container}
                                            onAddNotification={onAddNotification} />);
    };

    const addRenameAction = () => {
        actions.push(
            <DropdownItem key="rename"
                        onClick={() => renameContainer()}>
                {_("Rename")}
            </DropdownItem>
        );
    };

    const actions = [];
    if (isRunning || isPaused) {
        actions.push(
            <DropdownItem key="stop"
                          onClick={() => stopContainer()}>
                {_("Stop")}
            </DropdownItem>,
            <DropdownItem key="force-stop"
                          onClick={() => stopContainer(true)}>
                {_("Force stop")}
            </DropdownItem>,
            <DropdownItem key="restart"
                          onClick={() => restartContainer()}>
                {_("Restart")}
            </DropdownItem>,
            <DropdownItem key="force-restart"
                          onClick={() => restartContainer(true)}>
                {_("Force restart")}
            </DropdownItem>
        );

        if (!isPaused) {
            actions.push(
                <DropdownItem key="pause"
                          onClick={() => pauseContainer()}>
                    {_("Pause")}
                </DropdownItem>
            );
        } else {
            actions.push(
                <DropdownItem key="resume"
                          onClick={() => resumeContainer()}>
                    {_("Resume")}
                </DropdownItem>
            );
        }

        if (!isPaused) {
            actions.push(
                <DropdownSeparator key="separator-0" />,
                <DropdownItem key="checkpoint"
                              onClick={() => checkpointContainer()}>
                    {_("Checkpoint")}
                </DropdownItem>
            );
        }
    }

    if (!isRunning && !isPaused) {
        actions.push(
            <DropdownItem key="start"
                          onClick={() => startContainer()}>
                {_("Start")}
            </DropdownItem>
        );
        if (version.localeCompare("3", undefined, { numeric: true, sensitivity: 'base' }) >= 0) {
            addRenameAction();
        }
        if (container.State?.CheckpointPath) {
            actions.push(
                <DropdownSeparator key="separator-0" />,
                <DropdownItem key="restore"
                              onClick={() => restoreContainer()}>
                    {_("Restore")}
                </DropdownItem>
            );
        }
    } else { // running or paused
        if (version.localeCompare("3.0.1", undefined, { numeric: true, sensitivity: 'base' }) >= 0) {
            addRenameAction();
        }
    }

    actions.push(<DropdownSeparator key="separator-1" />);
    actions.push(
        <DropdownItem key="commit"
                      onClick={() => commitContainer()}>
            {_("Commit")}
        </DropdownItem>
    );

    actions.push(<DropdownSeparator key="separator-2" />);
    actions.push(
        <DropdownItem key="delete"
                      className="pf-m-danger"
                      onClick={deleteContainer}>
            {_("Delete")}
        </DropdownItem>
    );

    const kebab = (
        <Dropdown toggle={<KebabToggle onToggle={(_event, isOpen) => setActionsKebabOpen(isOpen)} />}
                  isOpen={isActionsKebabOpen}
                  isPlain
                  position="right"
                  dropdownItems={actions} />
    );

    return kebab;
};

export let onDownloadContainer = function funcOnDownloadContainer(container) {
    this.setState(prevState => ({
        downloadingContainers: [...prevState.downloadingContainers, container]
    }));
};

export let onDownloadContainerFinished = function funcOnDownloadContainerFinished(container) {
    this.setState(prevState => ({
        downloadingContainers: prevState.downloadingContainers.filter(entry => entry.name !== container.name),
    }));
};

const localize_health = (state) => {
    if (state === "healthy")
        return _("Healthy");
    else if (state === "unhealthy")
        return _("Unhealthy");
    else if (state === "starting")
        return _("Checking health");
    else
        console.error("Unexpected health check status", state);
    return null;
};

const ContainerOverActions = ({ handlePruneUnusedContainers, unusedContainers }) => {
    const [isActionsKebabOpen, setIsActionsKebabOpen] = useState(false);

    return (
        <Dropdown toggle={<KebabToggle onToggle={() => setIsActionsKebabOpen(!isActionsKebabOpen)} id="containers-actions-dropdown" />}
                  isOpen={isActionsKebabOpen}
                  isPlain
                  position="right"
                  dropdownItems={[
                      <DropdownItem key="prune-unused-containers"
                                    id="prune-unused-containers-button"
                                    component="button"
                                    className="pf-m-danger btn-delete"
                                    onClick={() => {
                                        setIsActionsKebabOpen(false);
                                        handlePruneUnusedContainers();
                                    }}
                                    isDisabled={unusedContainers.length === 0}>
                          {_("Prune unused containers")}
                      </DropdownItem>,
                  ]} />
    );
};

class Containers extends React.Component {
    static contextType = DialogsContext;

    constructor(props) {
        super(props);
        this.state = {
            width: 0,
            downloadingContainers: [],
            showPruneUnusedContainersModal: false,
        };
        this.renderRow = this.renderRow.bind(this);
        this.onWindowResize = this.onWindowResize.bind(this);
        this.podStats = this.podStats.bind(this);

        this.cardRef = React.createRef();

        onDownloadContainer = onDownloadContainer.bind(this);
        onDownloadContainerFinished = onDownloadContainerFinished.bind(this);

        window.addEventListener('resize', this.onWindowResize);
    }

    componentDidMount() {
        this.onWindowResize();
    }

    componentWillUnmount() {
        window.removeEventListener('resize', this.onWindowResize);
    }

    renderRow(containersStats, container, localImages) {
        const containerStats = containersStats[container.Id];
        const image = container.Image;
        let localized_health = null;

        // this needs to get along with stub containers from image run dialog, where most properties don't exist yet
        // HACK: Podman renamed `Healthcheck` to `Health` randomly
        // https://github.com/containers/podman/commit/119973375
        const healthcheck = container.State?.Health?.Status ?? container.State?.Healthcheck?.Status; // not-covered: only on old version
        const status = container.State?.Status ?? ""; // not-covered: race condition

        let proc = "";
        let mem = "";
        if (this.props.cgroupVersion == 'v1' && status == 'running') { // not-covered: only on old version
            proc = <div><abbr title={_("not available")}>{_("n/a")}</abbr></div>;
            mem = <div><abbr title={_("not available")}>{_("n/a")}</abbr></div>;
        }
        if (containerStats && container.State === "running") {
            // console.log(containerStats);
            proc = utils.format_cpu_usage(containerStats);
            mem = utils.format_memory_and_limit(containerStats);
        }

        const info_block = (
            <div className="container-block">
                <span className="container-name">{container.Name}</span>
<<<<<<< HEAD
                <small>{image.includes("sha256:") ? utils.truncate_id(image) : image}</small>
                <small>{utils.quote_cmdline(container.Command)}</small>
=======
                <small>{image}</small>
                <small>{utils.quote_cmdline(container.Config?.Cmd)}</small>
>>>>>>> ddeec5e2
            </div>
        );

        let containerStateClass = "ct-badge-container-" + status.toLowerCase();
        if (container.isDownloading)
            containerStateClass += " downloading";

        const containerState = status.charAt(0).toUpperCase() + status.slice(1);

        const state = [<Badge key={containerState} isRead className={containerStateClass}>{_(containerState)}</Badge>]; // States are defined in util.js
        if (healthcheck) {
            localized_health = localize_health(healthcheck);
            if (localized_health)
                state.push(<Badge key={healthcheck} isRead className={"ct-badge-container-" + healthcheck}>{localized_health}</Badge>);
        }

        const columns = [
            { title: info_block, sortKey: container.Name },
            { title: proc, props: { modifier: "nowrap" }, sortKey: containerState === "Running" ? containerStats?.CPU ?? -1 : -1 },
            { title: mem, props: { modifier: "nowrap" }, sortKey: containerStats?.MemUsage ?? -1 },
            { title: <LabelGroup isVertical>{state}</LabelGroup>, sortKey: containerState },
        ];

        if (!container.isDownloading) {
            columns.push({
                title: <ContainerActions container={container}
                                         healthcheck={healthcheck}
                                         onAddNotification={this.props.onAddNotification}
                                         localImages={localImages}
                                         updateContainer={this.props.updateContainer} />,
                props: { className: "pf-v5-c-table__action" }
            });
        }

        const tty = !!container.Config?.Tty;

        const tabs = [];
        if (container.State) {
            tabs.push({
                name: _("Details"),
                renderer: ContainerDetails,
                data: { container }
            });
            tabs.push({
                name: _("Integration"),
                renderer: ContainerIntegration,
                data: { container, localImages }
            });
            tabs.push({
                name: _("Logs"),
                renderer: ContainerLogs,
                data: { containerId: container.Id, containerStatus: container.State.Status, width: this.state.width, system: container.isSystem }
            });
            tabs.push({
                name: _("Console"),
                renderer: ContainerTerminal,
                data: { containerId: container.Id, containerStatus: container.State.Status, width: this.state.width, system: container.isSystem, tty }
            });
        }

        if (healthcheck) {
            tabs.push({
                name: _("Health check"),
                renderer: ContainerHealthLogs,
                data: { container, onAddNotification: this.props.onAddNotification, state: localized_health }
            });
        }

        return {
            expandedContent: <ListingPanel colSpan='4'
                                           tabRenderers={tabs} />,
            columns,
            initiallyExpanded: document.location.hash.substr(1) === container.Id,
            props: {
                key: container.Id,
                "data-row-id": container.Id,
                "data-started-at": container.StartedAt,
            },
        };
    }

    onWindowResize() {
        this.setState({ width: this.cardRef.current.clientWidth });
    }

    podStats(pod) {
        const { containersStats } = this.props;
        // when no containers exists pod.Containers is null
        if (!containersStats || !pod.Containers) {
            return null;
        }

        // As docker does not provide per pod memory/cpu statistics we do the following:
        // - don't add up CPU usage, instead display the highest found CPU usage of the containers in a pod
        // - add up memory usage so it displays the total memory of the pod.
        let cpu = 0;
        let mem = 0;
        for (const container of pod.Containers) {
            const containerStats = containersStats[container.Id];
            if (!containerStats)
                continue;

            if (containerStats.CPU != undefined) {
                const val = containerStats.CPU === 0 ? containerStats.CPU : containerStats.CPU.toFixed(2);
                if (val > cpu)
                    cpu = val;
            }
            if (containerStats.MemUsage != undefined)
                mem += containerStats.MemUsage;
        }

        return {
            cpu,
            mem,
        };
    }

    renderPodDetails(pod, podStatus) {
        const podStats = this.podStats(pod);
        const infraContainer = this.props.containers[pod.InfraId];
        const numPorts = Object.keys(infraContainer?.NetworkSettings?.Ports ?? {}).length;

        return (
            <>
                {podStats && podStatus === "Running" &&
                    <>
                        <Flex className='pod-stat' spaceItems={{ default: 'spaceItemsSm' }}>
                            <Tooltip content={_("CPU")}>
                                <MicrochipIcon />
                            </Tooltip>
                            <Text component={TextVariants.p} className="pf-v5-u-hidden-on-sm">{_("CPU")}</Text>
                            <Text component={TextVariants.p} className="pod-cpu">{podStats.cpu}%</Text>
                        </Flex>
                        <Flex className='pod-stat' spaceItems={{ default: 'spaceItemsSm' }}>
                            <Tooltip content={_("Memory")}>
                                <MemoryIcon />
                            </Tooltip>
                            <Text component={TextVariants.p} className="pf-v5-u-hidden-on-sm">{_("Memory")}</Text>
                            <Text component={TextVariants.p} className="pod-memory">{utils.format_memory_and_limit(podStats.mem) || "0 KB"}</Text>
                        </Flex>
                    </>
                }
                {infraContainer &&
                <>
                    {numPorts > 0 &&
                        <Tooltip content={_("Click to see published ports")}>
                            <Popover
                              enableFlip
                              bodyContent={renderContainerPublishedPorts(infraContainer.NetworkSettings.Ports)}
                            >
                                <Button size="sm" variant="link" className="pod-details-button pod-details-ports-btn"
                                        icon={<PortIcon className="pod-details-button-color" />}
                                >
                                    {numPorts}
                                    <Text component={TextVariants.p} className="pf-v5-u-hidden-on-sm">{_("ports")}</Text>
                                </Button>
                            </Popover>
                        </Tooltip>
                    }
                    {infraContainer.Mounts && infraContainer.Mounts.length !== 0 &&
                    <Tooltip content={_("Click to see volumes")}>
                        <Popover
                      enableFlip
                      bodyContent={renderContainerVolumes(infraContainer.Mounts)}
                        >
                            <Button size="sm" variant="link" className="pod-details-button pod-details-volumes-btn"
                            icon={<VolumeIcon className="pod-details-button-color" />}
                            >
                                {infraContainer.Mounts.length}
                                <Text component={TextVariants.p} className="pf-v5-u-hidden-on-sm">{_("volumes")}</Text>
                            </Button>
                        </Popover>
                    </Tooltip>
                    }
                </>
                }
            </>
        );
    }

    onOpenPruneUnusedContainersDialog = () => {
        this.setState({ showPruneUnusedContainersModal: true });
    };

    render() {
        const Dialogs = this.context;
        const columnTitles = [
            { title: _("Container"), transforms: [cellWidth(20)], sortable: true },
            { title: _("CPU"), sortable: true },
            { title: _("Memory"), sortable: true },
            { title: _("State"), sortable: true },
            ''
        ];
        const partitionedContainers = { 'no-pod': [] };
        let filtered = [];
        const unusedContainers = [];

        let emptyCaption = _("No containers");
        const emptyCaptionPod = _("No containers in this pod");
        if (this.props.containers === null)
            emptyCaption = _("Loading...");
        else if (this.props.textFilter.length > 0)
            emptyCaption = _("No containers that match the current filter");
        else if (this.props.filter == "running")
            emptyCaption = _("No running containers");

        if (this.props.containers !== null) {
            filtered = Object.keys(this.props.containers).filter(id => !(this.props.filter == "running") || ["running", "restarting"].includes(this.props.containers[id].State));

            // if (this.props.userServiceAvailable && this.props.systemServiceAvailable && this.props.ownerFilter !== "all") {
            //     filtered = filtered.filter(id => {
            //         if (this.props.ownerFilter === "system" && !this.props.containers[id].isSystem)
            //             return false;
            //         if (this.props.ownerFilter !== "system" && this.props.containers[id].isSystem)
            //             return false;
            //         return true;
            //     });
            // }

            // if (this.props.textFilter.length > 0) {
            //     const lcf = this.props.textFilter.toLowerCase();
            //     filtered = filtered.filter(id => this.props.containers[id].Name.toLowerCase().indexOf(lcf) >= 0 ||
            //         (this.props.containers[id].Pod &&
            //          this.props.pods[this.props.containers[id].Pod + this.props.containers[id].isSystem.toString()].Name.toLowerCase().indexOf(lcf) >= 0) ||
            //         this.props.containers[id].ImageName.toLowerCase().indexOf(lcf) >= 0
            //     );
            // }

            // Remove infra containers
            filtered = filtered.filter(id => !this.props.containers[id].IsInfra);

            filtered.sort((a, b) => {
                // Show unhealthy containers first
                if (this.props.containers[a] && this.props.containers[b]) {
                    const a_health = this.props.containers[a].State.Health || this.props.containers[a].State.Healthcheck; // not-covered: only on old version
                    const b_health = this.props.containers[b].State.Health || this.props.containers[b].State.Healthcheck; // not-covered: only on old version
                    if (a_health && b_health && a_health.Status !== b_health.Status) {
                        if (a_health.Status === "unhealthy")
                            return -1;
                        if (b_health.Status === "unhealthy")
                            return 1;
                    }
                }
                return this.props.containers[a].Name > this.props.containers[b].Name ? 1 : -1;
            });

            Object.keys(this.props.pods || {}).forEach(pod => { partitionedContainers[pod] = [] });

            filtered.forEach(id => {
                const container = this.props.containers[id];
                if (container)
                    (partitionedContainers[container.Pod ? (container.Pod) : 'no-pod'] || []).push(container);
            });

            // Append downloading containers
            this.state.downloadingContainers.forEach(cont => {
                partitionedContainers['no-pod'].push(cont);
            });

            // Apply filters to pods
            // Object.keys(partitionedContainers).forEach(section => {
            //     const lcf = this.props.textFilter.toLowerCase();
            //     if (section != "no-pod") {
            //         const pod = this.props.pods[section];
            //         if ((this.props.filter == "running" && pod.Status != "Running") ||
            //             // If nor the pod name nor any container inside the pod fit the filter, hide the whole pod
            //             (!partitionedContainers[section].length && pod.Name.toLowerCase().indexOf(lcf) < 0) ||
            //             ((this.props.userServiceAvailable && this.props.systemServiceAvailable && this.props.ownerFilter !== "all") &&
            //              ((this.props.ownerFilter === "system" && !pod.isSystem) ||
            //                 (this.props.ownerFilter !== "system" && pod.isSystem))))
            //             delete partitionedContainers[section];
            //     }
            // });
            // If there are pods to show and the generic container list is empty don't show it at all
            if (Object.keys(partitionedContainers).length > 1 && !partitionedContainers["no-pod"].length)
                delete partitionedContainers["no-pod"];

            const prune_states = ["created", "configured", "stopped", "exited"];
            for (const containerid of Object.keys(this.props.containers)) {
                const container = this.props.containers[containerid];
                // Ignore pods and running containers
                if (!prune_states.includes(container.State))
                    continue;

                unusedContainers.push({
                    id: container.Id,
                    name: container.Name,
                    created: container.Created,
                });
            }
        }

        // Convert to the search result output
        let localImages = null;
        if (this.props.images) {
            localImages = Object.keys(this.props.images).reduce((images, id) => {
                const img = this.props.images[id];
                if (img.RepoTags && img.RepoTags.length > 0) {
                    img.Index = img.RepoTags[0].split('/')[0];
                    img.Name = img.RepoTags[0];
                    img.toString = function imgToString() { return this.Name };
                    images.push(img);
                }
                return images;
            }, []);
        }

        const createContainer = (inPod) => {
            if (localImages)
                Dialogs.show(
                    <utils.DockerInfoContext.Consumer>
                        {(dockerInfo) => (
                            <DialogsContext.Consumer>
                                {(Dialogs) => (
                                    <ImageRunModal user={this.props.user}
                                                              localImages={localImages}
                                                              pod={inPod}
                                                              systemServiceAvailable={this.props.systemServiceAvailable}
                                                              userServiceAvailable={this.props.userServiceAvailable}
                                                              onAddNotification={this.props.onAddNotification}
                                                              dockerInfo={dockerInfo}
                                                              dialogs={Dialogs} />
                                )}
                            </DialogsContext.Consumer>
                        )}
                    </utils.DockerInfoContext.Consumer>);
        };

        // const createPod = () => {
        //     Dialogs.show(<PodCreateModal
        //         systemServiceAvailable={this.props.systemServiceAvailable}
        //         userServiceAvailable={this.props.userServiceAvailable}
        //         user={this.props.user}
        //         onAddNotification={this.props.onAddNotification} />);
        // };

        const filterRunning = (
            <Toolbar>
                <ToolbarContent className="containers-containers-toolbarcontent">
                    <ToolbarItem variant="label" htmlFor="containers-containers-filter">
                        {_("Show")}
                    </ToolbarItem>
                    <ToolbarItem>
                        <FormSelect id="containers-containers-filter" value={this.props.filter} onChange={(_, value) => this.props.handleFilterChange(value)}>
                            <FormSelectOption value='all' label={_("All")} />
                            <FormSelectOption value='running' label={_("Only running")} />
                        </FormSelect>
                    </ToolbarItem>
                    <Divider orientation={{ default: "vertical" }} />
                    {/* <ToolbarItem>
                        <Button variant="secondary" key="create-new-pod-action"
                                id="containers-containers-create-pod-btn"
                                onClick={() => createPod()}>
                            {_("Create pod")}
                        </Button>
                    </ToolbarItem> */}
                    <ToolbarItem>
                        <Button variant="primary" key="get-new-image-action"
                                id="containers-containers-create-container-btn"
                                isDisabled={localImages === null}
                                onClick={() => createContainer(null)}>
                            {_("Create container")}
                        </Button>
                    </ToolbarItem>
                    <ToolbarItem>
                        <ContainerOverActions unusedContainers={unusedContainers} handlePruneUnusedContainers={this.onOpenPruneUnusedContainersDialog} />
                    </ToolbarItem>
                </ToolbarContent>
            </Toolbar>
        );

        const sortRows = (rows, direction, idx) => {
            // CPU / Memory /States
            const isNumeric = idx == 2 || idx == 3 || idx == 4;
            const stateOrderMapping = {};
            utils.states.forEach((elem, index) => {
                stateOrderMapping[elem] = index;
            });
            const sortedRows = rows.sort((a, b) => {
                let aitem = a.columns[idx].sortKey ?? a.columns[idx].title;
                let bitem = b.columns[idx].sortKey ?? b.columns[idx].title;
                // Sort the states based on the order defined in utils. so Running first.
                if (idx === 4) {
                    aitem = stateOrderMapping[aitem];
                    bitem = stateOrderMapping[bitem];
                }
                if (isNumeric) {
                    return bitem - aitem;
                } else {
                    return aitem.localeCompare(bitem);
                }
            });
            return direction === SortByDirection.asc ? sortedRows : sortedRows.reverse();
        };

        const card = (
            <Card id="containers-containers" className="containers-containers" isClickable isSelectable>
                <CardHeader actions={{ actions: filterRunning }}>
                    <CardTitle><Text component={TextVariants.h2}>{_("Containers")}</Text></CardTitle>
                </CardHeader>
                <CardBody>
                    <Flex direction={{ default: 'column' }}>
                        {(this.props.containers === null)
                            ? <ListingTable variant='compact'
                                            aria-label={_("Containers")}
                                            emptyCaption={emptyCaption}
                                            columns={columnTitles}
                                            sortMethod={sortRows}
                                            rows={[]}
                                            sortBy={{ index: 0, direction: SortByDirection.asc }} />
                            : Object.keys(partitionedContainers)
                                    .map(section => {
                                        const tableProps = {};
                                        const rows = partitionedContainers[section].map(container => {
                                            return this.renderRow(this.props.containersStats, container,
                                                                  localImages);
                                        });
                                        let caption;
                                        let podStatus;
                                        if (section !== 'no-pod') {
                                            const pod = this.props.pods[section];
                                            tableProps['aria-label'] = cockpit.format("Containers of pod $0", pod.Name);
                                            podStatus = pod.Status;
                                            caption = pod.Name;
                                        } else {
                                            tableProps['aria-label'] = _("Containers");
                                        }

                                        const actions = caption && (
                                            <>
                                                <Badge isRead className={"ct-badge-pod-" + podStatus.toLowerCase()}>{_(podStatus)}</Badge>
                                                <Button variant="secondary"
                                                        className="create-container-in-pod"
                                                        isDisabled={localImages === null}
                                                        onClick={() => createContainer(this.props.pods[section])}>
                                                    {_("Create container in pod")}
                                                </Button>
                                                <PodActions onAddNotification={this.props.onAddNotification} pod={this.props.pods[section]} />
                                            </>
                                        );
                                        return (
                                            <Card key={'table-' + section}
                                             id={'table-' + (section == "no-pod" ? section : this.props.pods[section].Name)}
                                             isPlain={section == "no-pod"}
                                             isFlat={section != "no-pod"}
                                             className="container-pod"
                                             isClickable
                                             isSelectable>
                                                {caption && <CardHeader actions={{ actions, className: "panel-actions" }}>
                                                    <CardTitle>
                                                        <Flex justifyContent={{ default: 'justifyContentFlexStart' }}>
                                                            <h3 className='pod-name'>{caption}</h3>
                                                            <span>{_("pod group")}</span>
                                                            {this.renderPodDetails(this.props.pods[section], podStatus)}
                                                        </Flex>
                                                    </CardTitle>
                                                </CardHeader>}
                                                <ListingTable variant='compact'
                                                          emptyCaption={section == "no-pod" ? emptyCaption : emptyCaptionPod}
                                                          columns={columnTitles}
                                                          sortMethod={sortRows}
                                                          rows={rows}
                                                          {...tableProps} />
                                            </Card>
                                        );
                                    })}
                    </Flex>
                    {this.state.showPruneUnusedContainersModal &&
                    <PruneUnusedContainersModal
                      close={() => this.setState({ showPruneUnusedContainersModal: false })}
                      unusedContainers={unusedContainers}
                      onAddNotification={this.props.onAddNotification}
                      userSystemServiceAvailable={this.props.userServiceAvailable && this.props.systemServiceAvailable}
                      user={this.props.user} /> }
                </CardBody>
            </Card>
        );

        return <div ref={this.cardRef}>{card}</div>;
    }
}

export default Containers;<|MERGE_RESOLUTION|>--- conflicted
+++ resolved
@@ -388,13 +388,8 @@
         const info_block = (
             <div className="container-block">
                 <span className="container-name">{container.Name}</span>
-<<<<<<< HEAD
                 <small>{image.includes("sha256:") ? utils.truncate_id(image) : image}</small>
-                <small>{utils.quote_cmdline(container.Command)}</small>
-=======
-                <small>{image}</small>
                 <small>{utils.quote_cmdline(container.Config?.Cmd)}</small>
->>>>>>> ddeec5e2
             </div>
         );
 

--- conflicted
+++ resolved
@@ -368,33 +368,15 @@
     }
 
     componentDidMount() {
-<<<<<<< HEAD
         cockpit.script("[ `id -u` -eq 0 ] || [ `id -nG | grep -qw docker; echo $?` -eq 0 ]; echo $?")
                 .done(result => {
                     const hasDockerGroup = result.trim() === "0";
                     this.setState({ hasDockerGroup });
                     if (hasDockerGroup) {
                         this.init();
-=======
-        this.init(true);
-        cockpit.script("[ `id -u` -eq 0 ] || echo $XDG_RUNTIME_DIR")
-                .then(xrd => {
-                    const isRoot = !xrd || xrd.split("/").pop() == "root";
-                    if (!isRoot) {
-                        sessionStorage.setItem('XDG_RUNTIME_DIR', xrd.trim());
-                        this.init(false);
-                        this.checkUserService();
-                    } else {
-                        this.setState({
-                            userImagesLoaded: true,
-                            userContainersLoaded: true,
-                            userPodsLoaded: true,
-                            userServiceExists: false
-                        });
->>>>>>> bcdfccd4
                     }
                 })
-                .catch(e => console.log("Could not read $XDG_RUNTIME_DIR: ", e.message));
+                .catch(e => console.log("Could not determine if user has docker group: ", e.message));
         cockpit.spawn("selinuxenabled", { error: "ignore" })
                 .then(() => this.setState({ selinuxAvailable: true }))
                 .catch(() => this.setState({ selinuxAvailable: false }));

/*
 * This file is part of Cockpit.
 *
 * Copyright (C) 2017 Red Hat, Inc.
 *
 * Cockpit is free software; you can redistribute it and/or modify it
 * under the terms of the GNU Lesser General Public License as published by
 * the Free Software Foundation; either version 2.1 of the License, or
 * (at your option) any later version.
 *
 * Cockpit is distributed in the hope that it will be useful, but
 * WITHOUT ANY WARRANTY; without even the implied warranty of
 * MERCHANTABILITY or FITNESS FOR A PARTICULAR PURPOSE. See the GNU
 * Lesser General Public License for more details.
 *
 * You should have received a copy of the GNU Lesser General Public License
 * along with Cockpit; If not, see <http://www.gnu.org/licenses/>.
 */

import React from 'react';
import { Page, PageSection, PageSectionVariants } from "@patternfly/react-core/dist/esm/components/Page";
import { Alert, AlertActionCloseButton, AlertActionLink, AlertGroup } from "@patternfly/react-core/dist/esm/components/Alert";
import { Button } from "@patternfly/react-core/dist/esm/components/Button";
import { Checkbox } from "@patternfly/react-core/dist/esm/components/Checkbox";
import { EmptyState, EmptyStateHeader, EmptyStateFooter, EmptyStateIcon, EmptyStateActions, EmptyStateVariant } from "@patternfly/react-core/dist/esm/components/EmptyState";
import { Stack } from "@patternfly/react-core/dist/esm/layouts/Stack";
import { ExclamationCircleIcon } from '@patternfly/react-icons';
import { WithDialogs } from "dialogs.jsx";

import cockpit from 'cockpit';
import { superuser } from "superuser";
import ContainerHeader from './ContainerHeader.jsx';
import Containers from './Containers.jsx';
import Images from './Images.jsx';
import * as client from './client.js';
import { WithDockerInfo } from './util.js';

const _ = cockpit.gettext;

class Application extends React.Component {
    constructor(props) {
        super(props);
        this.state = {
            systemServiceAvailable: null,
            userServiceAvailable: null,
            enableService: true,
            images: null,
            userImagesLoaded: false,
            systemImagesLoaded: false,
            containers: null,
            containersFilter: "all",
            containersStats: {},
            userContainersLoaded: null,
            systemContainersLoaded: null,
            userPodsLoaded: null,
            systemPodsLoaded: null,
            userServiceExists: false,
            textFilter: "",
            ownerFilter: "all",
            dropDownValue: 'Everything',
            notifications: [],
            showStartService: true,
            version: '1.3.0',
            selinuxAvailable: false,
            dockerRestartAvailable: false,
            userDockerRestartAvailable: false,
            currentUser: _("User"),
            userLingeringEnabled: null,
            privileged: false,
            location: {},
        };
        this.onAddNotification = this.onAddNotification.bind(this);
        this.onDismissNotification = this.onDismissNotification.bind(this);
        this.onFilterChanged = this.onFilterChanged.bind(this);
        this.onOwnerChanged = this.onOwnerChanged.bind(this);
        this.onContainerFilterChanged = this.onContainerFilterChanged.bind(this);
        this.updateContainer = this.updateContainer.bind(this);
        this.startService = this.startService.bind(this);
        this.goToServicePage = this.goToServicePage.bind(this);
        this.checkUserService = this.checkUserService.bind(this);
        this.onNavigate = this.onNavigate.bind(this);

        this.pendingUpdateContainer = {}; // id+system → promise
    }

    onAddNotification(notification) {
        notification.index = this.state.notifications.length;

        this.setState(prevState => ({
            notifications: [
                ...prevState.notifications,
                notification
            ]
        }));
    }

    onDismissNotification(notificationIndex) {
        const notificationsArray = this.state.notifications.concat();
        const index = notificationsArray.findIndex(current => current.index == notificationIndex);

        if (index !== -1) {
            notificationsArray.splice(index, 1);
            this.setState({ notifications: notificationsArray });
        }
    }

    updateUrl(options) {
        cockpit.location.go([], options);
    }

    onFilterChanged(value) {
        this.setState({
            textFilter: value
        });

        const options = this.state.location;
        if (value === "") {
            delete options.name;
            this.updateUrl(Object.assign(options));
        } else {
            this.updateUrl(Object.assign(this.state.location, { name: value }));
        }
    }

    onOwnerChanged(value) {
        this.setState({
            ownerFilter: value
        });

        const options = this.state.location;
        if (value == "all") {
            delete options.owner;
            this.updateUrl(Object.assign(options));
        } else {
            this.updateUrl(Object.assign(options, { owner: value }));
        }
    }

    onContainerFilterChanged(value) {
        this.setState({
            containersFilter: value
        });

        const options = this.state.location;
        if (value == "running") {
            delete options.container;
            this.updateUrl(Object.assign(options));
        } else {
            this.updateUrl(Object.assign(options, { container: value }));
        }
    }

    updateState(state, id, newValue) {
        this.setState(prevState => {
            return {
                [state]: { ...prevState[state], [id]: newValue }
            };
        });
    }

    updateContainerStats(id, system) {
        client.streamContainerStats(system, id, reply => {
            if (reply.Error != null) // executed when container stop
                console.warn("Failed to update container stats:", JSON.stringify(reply.message));
            else {
                this.updateState("containersStats", id, reply);
            }
        }).catch(ex => {
            if (ex.cause == "no support for CGroups V1 in rootless environments" || ex.cause == "Container stats resource only available for cgroup v2") {
                console.log("This OS does not support CgroupsV2. Some information may be missing.");
            } else
                console.warn("Failed to update container stats:", JSON.stringify(ex.message));
        });
    }

    initContainers(system) {
        return client.getContainers(system)
                .then(containerList => Promise.all(
                    containerList.map(container => client.inspectContainer(system, container.Id))
                ))
                .then(containerDetails => {
                    this.setState(prevState => {
                        // keep/copy the containers for !system
                        const copyContainers = {};
                        Object.entries(prevState.containers || {}).forEach(([id, container]) => {
                            if (container.isSystem !== system)
                                copyContainers[id] = container;
                        });
                        for (const detail of containerDetails) {
                            detail.isSystem = system;
                            copyContainers[detail.Id] = detail;
                        }

                        return {
                            containers: copyContainers,
                            [system ? "systemContainersLoaded" : "userContainersLoaded"]: true,
                        };
                    });
                    this.updateContainerStats(system);
                })
                .catch(console.log);
    }

    updateImages(system) {
        client.getImages(system)
                .then(reply => {
                    this.setState(prevState => {
                        // Copy only images that could not be deleted with this event
                        // So when event from system come, only copy user images and vice versa
                        const copyImages = {};
                        Object.entries(prevState.images || {}).forEach(([Id, image]) => {
                            if (image.isSystem !== system)
                                copyImages[Id] = image;
                        });
                        Object.entries(reply).forEach(([Id, image]) => {
                            image.isSystem = system;
                            copyImages[Id] = image;
                        });

                        return {
                            images: copyImages,
                            [system ? "systemImagesLoaded" : "userImagesLoaded"]: true
                        };
                    });
                })
                .catch(ex => {
                    console.warn("Failed to do Update Images:", JSON.stringify(ex));
                });
    }

    // updatePods(system) {
    //     return client.getPods(system)
    //             .then(reply => {
    //                 this.setState(prevState => {
    //                     // Copy only pods that could not be deleted with this event
    //                     // So when event from system come, only copy user pods and vice versa
    //                     const copyPods = {};
    //                     Object.entries(prevState.pods || {}).forEach(([id, pod]) => {
    //                         if (pod.isSystem !== system)
    //                             copyPods[id] = pod;
    //                     });
    //                     for (const pod of reply || []) {
    //                         pod.isSystem = system;
    //                         copyPods[pod.Id + system.toString()] = pod;
    //                     }
    //                     return {
    //                         pods: copyPods,
    //                         [system ? "systemPodsLoaded" : "userPodsLoaded"]: true,
    //                     };
    //                 });
    //             })
    //             .catch(ex => {
    //                 console.warn("Failed to do Update Pods:", JSON.stringify(ex));
    //             });
    // }

    updateContainer(id, system, event) {
        /* when firing off multiple calls in parallel, docker can return them in a random order.
         * This messes up the state. So we need to serialize them for a particular container. */
        const idx = id;
        const wait = this.pendingUpdateContainer[idx] ?? Promise.resolve();

        const new_wait = wait.then(() => client.inspectContainer(system, id))
                .then(details => {
                    details.isSystem = system;
                    // HACK: during restart State never changes from "running"
                    //       override it to reconnect console after restart
                    if (event?.Action === "restart")
                        details.State.Status = "restarting";
                    this.updateState("containers", idx, details);
                })
                .catch(console.log);
        this.pendingUpdateContainer[idx] = new_wait;
        new_wait.finally(() => { delete this.pendingUpdateContainer[idx] });

        return new_wait;
    }

    updateImage(id, system) {
        client.getImages(system, id)
                .then(reply => {
                    const immage = reply[id];
                    immage.isSystem = system;
                    this.updateState("images", id, immage);
                })
                .catch(ex => {
                    console.warn("Failed to do Update Image:", JSON.stringify(ex));
                });
    }

    // updatePod(id, system) {
    //     return client.getPods(system, id)
    //             .then(reply => {
    //                 if (reply && reply.length > 0) {
    //                     reply = reply[0];
    //                     reply.isSystem = system;
    //                     this.updateState("pods", reply.Id, reply);
    //                 }
    //             })
    //             .catch(ex => {
    //                 console.warn("Failed to do Update Pod:", JSON.stringify(ex));
    //             });
    // }

    // see https://docs.podman.io/en/latest/markdown/podman-events.1.html

    handleImageEvent(event, system) {
        switch (event.Action) {
        case 'push':
        case 'save':
        case 'tag':
            this.updateImage(event.Actor.ID, system);
            break;
        case 'pull': // Pull event has not event.id
        case 'untag':
        case 'delete':
        case 'remove':
        case 'prune':
        case 'build':
            this.updateImages(system);
            break;
        default:
            console.warn('Unhandled event type', event.Type, event.Action);
        }
    }

    handleContainerEvent(event, system) {
        if (event.Action.includes(':'))
            event.Action = event.Action.split(':')[0];
        const id = event.Actor.ID;

        switch (event.Action) {
        /* The following events do not need to trigger any state updates */
        case 'attach':
        case 'exec':
        case 'export':
        case 'import':
        case 'resize':
        case 'init':
        case 'kill':
        case 'mount':
        case 'prune':
        case 'restart':
        case 'sync':
        case 'unmount':
        case 'wait':
            break;
        /* The following events need only to update the Container list
         * We do get the container affected in the event object but for
         * now we 'll do a batch update
         */
        case 'exec_start':
        case 'start':
            this.updateContainer(id, system, event);
            break;
        case 'checkpoint':
        case 'cleanup':
        case 'exec_create':
        case 'create':
        case 'died':
        case 'die':
        case 'exec_die':
        case 'exec_died': // HACK: pick up health check runs with older podman versions, see https://github.com/containers/podman/issues/19237
        case 'health_status':
        case 'pause':
        case 'restore':
        case 'stop':
        case 'unpause':
        case 'rename': // rename event is available starting podman v4.1; until then the container does not get refreshed after renaming
            this.updateContainer(id, system, event);
            break;

        case 'remove':
            this.setState(prevState => {
                const containers = { ...prevState.containers };
                delete containers[id];
                let pods;

                return { containers, pods };
            });
            break;

        // only needs to update the Image list, this ought to be an image event
        case 'commit':
            this.updateImages(system);
            break;
        default:
            console.warn('Unhandled event type', event.Type, event.Action);
        }
    }

    // handlePodEvent(event, system) {
    //     switch (event.Action) {
    //     case 'create':
    //     case 'kill':
    //     case 'pause':
    //     case 'start':
    //     case 'stop':
    //     case 'unpause':
    //         this.updatePod(event.Actor.ID, system);
    //         break;
    //     case 'remove':
    //         this.setState(prevState => {
    //             const pods = { ...prevState.pods };
    //             delete pods[event.Actor.ID + system.toString()];
    //             return { pods };
    //         });
    //         break;
    //     default:
    //         console.warn('Unhandled event type ', event.Type, event.Action);
    //     }
    // }

    handleEvent(event, system) {
        switch (event.Type) {
        case 'container':
            this.handleContainerEvent(event, system);
            break;
        case 'image':
            this.handleImageEvent(event, system);
            break;
        // case 'pod':
        //     this.handlePodEvent(event, system);
        //     break;
        case 'volume':
        case 'network':
            break;
        default:
            console.warn('Unhandled event type', event.Type);
        }
    }

    cleanupAfterService(system, key) {
        ["images", "containers", "pods"].forEach(t => {
            if (this.state[t])
                this.setState(prevState => {
                    const copy = {};
                    Object.entries(prevState[t] || {}).forEach(([id, v]) => {
                        if (v.isSystem !== system)
                            copy[id] = v;
                    });
                    return { [t]: copy };
                });
        });
    }

    init(system) {
        client.getInfo(system)
                .then(reply => {
                    this.setState({
                        systemServiceAvailable: true,
                        version: reply.ServerVersion,
                        registries: reply.RegistryConfig.IndexConfigs,
                        cgroupVersion: reply.CgroupVersion,
                    });
                    this.updateImages(system);
                    this.initContainers(system);
                    // this.updatePods(system);
                    client.streamEvents(system,
                                        message => this.handleEvent(message, system))
                            .then(() => {
                                this.setState({ systemServiceAvailable: false });
                                this.cleanupAfterService(system);
                            })
                            .catch(e => {
                                console.log(e);
                                this.setState({ systemServiceAvailable: false });
                                this.cleanupAfterService(system);
                            });

                    // Listen if docker is still running
                    const ch = cockpit.channel({ superuser: system ? "require" : null, payload: "stream", unix: client.getAddress(system) });
                    ch.addEventListener("close", () => {
                        this.setState({ systemServiceAvailable: false });
                        this.cleanupAfterService(system);
                    });

                    ch.send("GET " + client.VERSION + "/events HTTP/1.0\r\nContent-Length: 0\r\n\r\n");
                })
                .catch((error) => {
                    console.log(error);
                    this.setState({
                        systemServiceAvailable: false,
                        systemContainersLoaded: true,
                        systemImagesLoaded: true,
                        systemPodsLoaded: true
                    });
                });
    }

    componentDidMount() {
        this.init(true);
        cockpit.script("[ `id -u` -eq 0 ] || [ `id -nG | grep -qw docker; echo $?` -eq 0 ]")
                .done(xrd => {
                    const isRoot = !xrd || xrd.split("/").pop() == "root";
                    if (!isRoot) {
                        sessionStorage.setItem('XDG_RUNTIME_DIR', xrd.trim());
                        this.init(false);
                        this.checkUserService();
                    } else {
                        this.setState({
                            userImagesLoaded: true,
                            userContainersLoaded: true,
                            userPodsLoaded: true,
                            userServiceExists: false
                        });
                    }
                })
                .fail(e => console.log("Could not read $XDG_RUNTIME_DIR: ", e.message));
        cockpit.spawn("selinuxenabled", { error: "ignore" })
                .then(() => this.setState({ selinuxAvailable: true }))
                .catch(() => this.setState({ selinuxAvailable: false }));

        cockpit.spawn(["systemctl", "show", "--value", "-p", "LoadState", "docker-restart"], { environ: ["LC_ALL=C"], error: "ignore" })
                .then(out => this.setState({ dockerRestartAvailable: out.trim() === "loaded" }));

        superuser.addEventListener("changed", () => this.setState({ privileged: !!superuser.allowed }));
        this.setState({ privileged: superuser.allowed });

        cockpit.user().then(user => {
            this.setState({ currentUser: user.name || _("User") });
            // HACK: https://github.com/systemd/systemd/issues/22244#issuecomment-1210357701
            cockpit.file(`/var/lib/systemd/linger/${user.name}`).watch((content, tag) => {
                if (content == null && tag === '-') {
                    this.setState({ userLingeringEnabled: false });
                } else {
                    this.setState({ userLingeringEnabled: true });
                }
            });
        });

        cockpit.addEventListener("locationchanged", this.onNavigate);
        this.onNavigate();
    }

    componentWillUnmount() {
        cockpit.removeEventListener("locationchanged", this.onNavigate);
    }

    onNavigate() {
        // HACK: Use usePageLocation when this is rewritten into a functional component
        const { options, path } = cockpit.location;
        this.setState({ location: options }, () => {
            // only use the root path
            if (path.length === 0) {
                if (options.name) {
                    this.onFilterChanged(options.name);
                }
                if (options.container) {
                    this.onContainerFilterChanged(options.container);
                }
                const owners = ["user", "system", "all"];
                if (owners.indexOf(options.owner) !== -1) {
                    this.onOwnerChanged(options.owner);
                }
            }
        });
    }

    checkUserService() {
        const argv = ["systemctl", "--user", "is-enabled", "docker.socket"];

        cockpit.spawn(["systemctl", "--user", "show", "--value", "-p", "LoadState", "docker-restart"], { environ: ["LC_ALL=C"], error: "ignore" })
                .then(out => this.setState({ userDockerRestartAvailable: out.trim() === "loaded" }));

        cockpit.spawn(argv, { environ: ["LC_ALL=C"], err: "out" })
                .then(() => this.setState({ userServiceExists: true }))
                .catch((_, response) => {
                    if (response.trim() !== "disabled")
                        this.setState({ userServiceExists: false });
                    else
                        this.setState({ userServiceExists: true });
                });
    }

    startService(e) {
        if (!e || e.button !== 0)
            return;

        let argv;
        if (this.state.enableService)
            argv = ["systemctl", "enable", "--now", "docker.socket"];
        else
            argv = ["systemctl", "start", "docker.socket"];

        cockpit.spawn(argv, { superuser: "require", err: "message" })
                .then(() => this.init(true))
                .catch(err => {
                    this.setState({
                        systemServiceAvailable: false,
                        systemContainersLoaded: true,
                        systemImagesLoaded: true
                    });
                    console.warn("Failed to start system docker.socket:", JSON.stringify(err));
                });
    }

    goToServicePage(e) {
        if (!e || e.button !== 0)
            return;
        cockpit.jump("/system/services#/docker.socket");
    }

    render() {
        if (this.state.systemServiceAvailable === null && this.state.userServiceAvailable === null) // not detected yet
            return null;

        if (!this.state.systemServiceAvailable && !this.state.userServiceAvailable) {
            return (
                <Page>
                    <PageSection variant={PageSectionVariants.light}>
                        <EmptyState variant={EmptyStateVariant.full}>
                            <EmptyStateHeader titleText={_("docker service is not active")} icon={<EmptyStateIcon icon={ExclamationCircleIcon} />} headingLevel="h2" />
                            <EmptyStateFooter>
                                <Checkbox isChecked={this.state.enableService}
                                      id="enable"
                                      label={_("Automatically start docker on boot")}
                                      onChange={ (_event, checked) => this.setState({ enableService: checked }) } />
                                <Button onClick={this.startService}>
                                    {_("Start docker")}
                                </Button>
                                { cockpit.manifests.system &&
                                <EmptyStateActions>
                                    <Button variant="link" onClick={this.goToServicePage}>
                                        {_("Troubleshoot")}
                                    </Button>
                                </EmptyStateActions>
                                }
                            </EmptyStateFooter>
                        </EmptyState>
                    </PageSection>
                </Page>
            );
        }

        let imageContainerList = {};
        if (this.state.containers !== null) {
            Object.keys(this.state.containers).forEach(c => {
                const container = this.state.containers[c];
                const image = container.Image;
                if (imageContainerList[image]) {
                    imageContainerList[image].push({
                        container,
                        stats: this.state.containersStats[container.Id],
                    });
                } else {
                    imageContainerList[image] = [{
                        container,
                        stats: this.state.containersStats[container.Id]
                    }];
                }
            });
        } else
            imageContainerList = null;

        let startService = "";
        const action = (
            <>
                <AlertActionLink variant='secondary' onClick={this.startService}>{_("Start")}</AlertActionLink>
                <AlertActionCloseButton onClose={() => this.setState({ showStartService: false })} />
            </>
        );
        if (!this.state.systemServiceAvailable && this.state.privileged) {
            startService = (
<<<<<<< HEAD
                <Alert variant='default'
                title={_("System docker service is also available")}
=======
                <Alert
                title={_("System Podman service is also available")}
>>>>>>> f2145f14
                actionClose={action} />
            );
        }
        if (!this.state.userServiceAvailable && this.state.userServiceExists) {
            startService = (
<<<<<<< HEAD
                <Alert variant='default'
                title={_("User docker service is also available")}
=======
                <Alert
                title={_("User Podman service is also available")}
>>>>>>> f2145f14
                actionClose={action} />
            );
        }

        const imageList = (
            <Images
                key="imageList"
                images={this.state.systemImagesLoaded && this.state.userImagesLoaded ? this.state.images : null}
                imageContainerList={imageContainerList}
                onAddNotification={this.onAddNotification}
                textFilter={this.state.textFilter}
                ownerFilter={this.state.ownerFilter}
                showAll={ () => this.setState({ containersFilter: "all" }) }
                user={this.state.currentUser}
                userServiceAvailable={this.state.userServiceAvailable}
                systemServiceAvailable={this.state.systemServiceAvailable}
            />
        );
        const containerList = (
            <Containers
                key="containerList"
                version={this.state.version}
                images={this.state.systemImagesLoaded && this.state.userImagesLoaded ? this.state.images : null}
                containers={this.state.systemContainersLoaded && this.state.userContainersLoaded ? this.state.containers : null}
                pods={this.state.systemPodsLoaded && this.state.userPodsLoaded ? this.state.pods : null}
                containersStats={this.state.containersStats}
                filter={this.state.containersFilter}
                handleFilterChange={this.onContainerFilterChanged}
                textFilter={this.state.textFilter}
                ownerFilter={this.state.ownerFilter}
                user={this.state.currentUser}
                onAddNotification={this.onAddNotification}
                userServiceAvailable={this.state.userServiceAvailable}
                systemServiceAvailable={this.state.systemServiceAvailable}
                cgroupVersion={this.state.cgroupVersion}
                updateContainer={this.updateContainer}
            />
        );

        const notificationList = (
            <AlertGroup isToast>
                {this.state.notifications.map((notification, index) => {
                    return (
                        <Alert key={index} title={notification.error} variant={notification.type}
                               isLiveRegion
                               actionClose={<AlertActionCloseButton onClose={() => this.onDismissNotification(notification.index)} />}>
                            {notification.errorDetail}
                        </Alert>
                    );
                })}
            </AlertGroup>
        );

        const contextInfo = {
            cgroupVersion: this.state.cgroupVersion,
            registries: this.state.registries,
            selinuxAvailable: this.state.selinuxAvailable,
            dockerRestartAvailable: this.state.dockerRestartAvailable,
            userDockerRestartAvailable: this.state.userDockerRestartAvailable,
            userLingeringEnabled: this.state.userLingeringEnabled,
            version: this.state.version,
        };

        return (
            <WithDockerInfo value={contextInfo}>
                <WithDialogs>
                    <Page id="overview" key="overview">
                        {notificationList}
                        <PageSection className="content-filter" padding={{ default: 'noPadding' }}
                          variant={PageSectionVariants.light}>
                            <ContainerHeader
                              handleFilterChanged={this.onFilterChanged}
                              handleOwnerChanged={this.onOwnerChanged}
                              ownerFilter={this.state.ownerFilter}
                              textFilter={this.state.textFilter}
                              twoOwners={this.state.systemServiceAvailable && this.state.userServiceAvailable}
                              user={this.state.currentUser}
                            />
                        </PageSection>
                        <PageSection className='ct-pagesection-mobile'>
                            <Stack hasGutter>
                                { this.state.showStartService ? startService : null }
                                {imageList}
                                {containerList}
                            </Stack>
                        </PageSection>
                    </Page>
                </WithDialogs>
            </WithDockerInfo>
        );
    }
}

export default Application;<|MERGE_RESOLUTION|>--- conflicted
+++ resolved
@@ -41,20 +41,14 @@
     constructor(props) {
         super(props);
         this.state = {
-            systemServiceAvailable: null,
-            userServiceAvailable: null,
+            serviceAvailable: null,
             enableService: true,
             images: null,
-            userImagesLoaded: false,
-            systemImagesLoaded: false,
+            imagesLoaded: false,
             containers: null,
             containersFilter: "all",
             containersStats: {},
-            userContainersLoaded: null,
-            systemContainersLoaded: null,
-            userPodsLoaded: null,
-            systemPodsLoaded: null,
-            userServiceExists: false,
+            containersLoaded: null,
             textFilter: "",
             ownerFilter: "all",
             dropDownValue: 'Everything',
@@ -63,21 +57,17 @@
             version: '1.3.0',
             selinuxAvailable: false,
             dockerRestartAvailable: false,
-            userDockerRestartAvailable: false,
             currentUser: _("User"),
-            userLingeringEnabled: null,
             privileged: false,
             location: {},
         };
         this.onAddNotification = this.onAddNotification.bind(this);
         this.onDismissNotification = this.onDismissNotification.bind(this);
         this.onFilterChanged = this.onFilterChanged.bind(this);
-        this.onOwnerChanged = this.onOwnerChanged.bind(this);
         this.onContainerFilterChanged = this.onContainerFilterChanged.bind(this);
         this.updateContainer = this.updateContainer.bind(this);
         this.startService = this.startService.bind(this);
         this.goToServicePage = this.goToServicePage.bind(this);
-        this.checkUserService = this.checkUserService.bind(this);
         this.onNavigate = this.onNavigate.bind(this);
 
         this.pendingUpdateContainer = {}; // id+system → promise
@@ -122,20 +112,6 @@
         }
     }
 
-    onOwnerChanged(value) {
-        this.setState({
-            ownerFilter: value
-        });
-
-        const options = this.state.location;
-        if (value == "all") {
-            delete options.owner;
-            this.updateUrl(Object.assign(options));
-        } else {
-            this.updateUrl(Object.assign(options, { owner: value }));
-        }
-    }
-
     onContainerFilterChanged(value) {
         this.setState({
             containersFilter: value
@@ -158,8 +134,8 @@
         });
     }
 
-    updateContainerStats(id, system) {
-        client.streamContainerStats(system, id, reply => {
+    updateContainerStats(id) {
+        client.streamContainerStats(id, reply => {
             if (reply.Error != null) // executed when container stop
                 console.warn("Failed to update container stats:", JSON.stringify(reply.message));
             else {
@@ -173,53 +149,49 @@
         });
     }
 
-    initContainers(system) {
-        return client.getContainers(system)
+    initContainers() {
+        return client.getContainers()
                 .then(containerList => Promise.all(
-                    containerList.map(container => client.inspectContainer(system, container.Id))
+                    containerList.map(container => client.inspectContainer(container.Id))
                 ))
                 .then(containerDetails => {
                     this.setState(prevState => {
                         // keep/copy the containers for !system
                         const copyContainers = {};
                         Object.entries(prevState.containers || {}).forEach(([id, container]) => {
-                            if (container.isSystem !== system)
-                                copyContainers[id] = container;
+                            copyContainers[id] = container;
                         });
                         for (const detail of containerDetails) {
-                            detail.isSystem = system;
                             copyContainers[detail.Id] = detail;
+                            this.updateContainerStats(detail.Id);
                         }
 
                         return {
                             containers: copyContainers,
-                            [system ? "systemContainersLoaded" : "userContainersLoaded"]: true,
+                            containersLoaded: true,
                         };
                     });
-                    this.updateContainerStats(system);
                 })
                 .catch(console.log);
     }
 
-    updateImages(system) {
-        client.getImages(system)
+    updateImages() {
+        client.getImages()
                 .then(reply => {
                     this.setState(prevState => {
                         // Copy only images that could not be deleted with this event
                         // So when event from system come, only copy user images and vice versa
                         const copyImages = {};
                         Object.entries(prevState.images || {}).forEach(([Id, image]) => {
-                            if (image.isSystem !== system)
-                                copyImages[Id] = image;
+                            copyImages[Id] = image;
                         });
                         Object.entries(reply).forEach(([Id, image]) => {
-                            image.isSystem = system;
                             copyImages[Id] = image;
                         });
 
                         return {
                             images: copyImages,
-                            [system ? "systemImagesLoaded" : "userImagesLoaded"]: true
+                            imagesLoaded: true
                         };
                     });
                 })
@@ -228,41 +200,14 @@
                 });
     }
 
-    // updatePods(system) {
-    //     return client.getPods(system)
-    //             .then(reply => {
-    //                 this.setState(prevState => {
-    //                     // Copy only pods that could not be deleted with this event
-    //                     // So when event from system come, only copy user pods and vice versa
-    //                     const copyPods = {};
-    //                     Object.entries(prevState.pods || {}).forEach(([id, pod]) => {
-    //                         if (pod.isSystem !== system)
-    //                             copyPods[id] = pod;
-    //                     });
-    //                     for (const pod of reply || []) {
-    //                         pod.isSystem = system;
-    //                         copyPods[pod.Id + system.toString()] = pod;
-    //                     }
-    //                     return {
-    //                         pods: copyPods,
-    //                         [system ? "systemPodsLoaded" : "userPodsLoaded"]: true,
-    //                     };
-    //                 });
-    //             })
-    //             .catch(ex => {
-    //                 console.warn("Failed to do Update Pods:", JSON.stringify(ex));
-    //             });
-    // }
-
-    updateContainer(id, system, event) {
+    updateContainer(id, event) {
         /* when firing off multiple calls in parallel, docker can return them in a random order.
          * This messes up the state. So we need to serialize them for a particular container. */
         const idx = id;
         const wait = this.pendingUpdateContainer[idx] ?? Promise.resolve();
 
-        const new_wait = wait.then(() => client.inspectContainer(system, id))
+        const new_wait = wait.then(() => client.inspectContainer(id))
                 .then(details => {
-                    details.isSystem = system;
                     // HACK: during restart State never changes from "running"
                     //       override it to reconnect console after restart
                     if (event?.Action === "restart")
@@ -276,40 +221,25 @@
         return new_wait;
     }
 
-    updateImage(id, system) {
-        client.getImages(system, id)
+    updateImage(id) {
+        client.getImages(id)
                 .then(reply => {
-                    const immage = reply[id];
-                    immage.isSystem = system;
-                    this.updateState("images", id, immage);
+                    const image = reply[id];
+                    this.updateState("images", id, image);
                 })
                 .catch(ex => {
                     console.warn("Failed to do Update Image:", JSON.stringify(ex));
                 });
     }
 
-    // updatePod(id, system) {
-    //     return client.getPods(system, id)
-    //             .then(reply => {
-    //                 if (reply && reply.length > 0) {
-    //                     reply = reply[0];
-    //                     reply.isSystem = system;
-    //                     this.updateState("pods", reply.Id, reply);
-    //                 }
-    //             })
-    //             .catch(ex => {
-    //                 console.warn("Failed to do Update Pod:", JSON.stringify(ex));
-    //             });
-    // }
-
     // see https://docs.podman.io/en/latest/markdown/podman-events.1.html
 
-    handleImageEvent(event, system) {
+    handleImageEvent(event) {
         switch (event.Action) {
         case 'push':
         case 'save':
         case 'tag':
-            this.updateImage(event.Actor.ID, system);
+            this.updateImage(event.Actor.ID);
             break;
         case 'pull': // Pull event has not event.id
         case 'untag':
@@ -317,14 +247,14 @@
         case 'remove':
         case 'prune':
         case 'build':
-            this.updateImages(system);
+            this.updateImages();
             break;
         default:
-            console.warn('Unhandled event type', event.Type, event.Action);
-        }
-    }
-
-    handleContainerEvent(event, system) {
+            console.warn('Unhandled event type ', event.Type, event.Action);
+        }
+    }
+
+    handleContainerEvent(event) {
         if (event.Action.includes(':'))
             event.Action = event.Action.split(':')[0];
         const id = event.Actor.ID;
@@ -351,7 +281,7 @@
          */
         case 'exec_start':
         case 'start':
-            this.updateContainer(id, system, event);
+            this.updateContainer(id, event);
             break;
         case 'checkpoint':
         case 'cleanup':
@@ -367,7 +297,7 @@
         case 'stop':
         case 'unpause':
         case 'rename': // rename event is available starting podman v4.1; until then the container does not get refreshed after renaming
-            this.updateContainer(id, system, event);
+            this.updateContainer(id, event);
             break;
 
         case 'remove':
@@ -382,128 +312,91 @@
 
         // only needs to update the Image list, this ought to be an image event
         case 'commit':
-            this.updateImages(system);
+            this.updateImages();
             break;
         default:
-            console.warn('Unhandled event type', event.Type, event.Action);
-        }
-    }
-
-    // handlePodEvent(event, system) {
-    //     switch (event.Action) {
-    //     case 'create':
-    //     case 'kill':
-    //     case 'pause':
-    //     case 'start':
-    //     case 'stop':
-    //     case 'unpause':
-    //         this.updatePod(event.Actor.ID, system);
-    //         break;
-    //     case 'remove':
-    //         this.setState(prevState => {
-    //             const pods = { ...prevState.pods };
-    //             delete pods[event.Actor.ID + system.toString()];
-    //             return { pods };
-    //         });
-    //         break;
-    //     default:
-    //         console.warn('Unhandled event type ', event.Type, event.Action);
-    //     }
-    // }
-
-    handleEvent(event, system) {
+            console.warn('Unhandled event type ', event.Type, event.Action);
+        }
+    }
+
+    handleEvent(event) {
         switch (event.Type) {
         case 'container':
-            this.handleContainerEvent(event, system);
+            this.handleContainerEvent(event);
             break;
         case 'image':
-            this.handleImageEvent(event, system);
-            break;
-        // case 'pod':
-        //     this.handlePodEvent(event, system);
-        //     break;
-        case 'volume':
-        case 'network':
+            this.handleImageEvent(event);
             break;
         default:
-            console.warn('Unhandled event type', event.Type);
-        }
-    }
-
-    cleanupAfterService(system, key) {
-        ["images", "containers", "pods"].forEach(t => {
+            console.warn('Unhandled event type ', event.Type);
+        }
+    }
+
+    cleanupAfterService(key) {
+        ["images", "containers"].forEach(t => {
             if (this.state[t])
                 this.setState(prevState => {
                     const copy = {};
                     Object.entries(prevState[t] || {}).forEach(([id, v]) => {
-                        if (v.isSystem !== system)
-                            copy[id] = v;
+                        copy[id] = v;
                     });
                     return { [t]: copy };
                 });
         });
     }
 
-    init(system) {
-        client.getInfo(system)
+    init() {
+        client.getInfo()
                 .then(reply => {
                     this.setState({
-                        systemServiceAvailable: true,
+                        serviceAvailable: true,
                         version: reply.ServerVersion,
                         registries: reply.RegistryConfig.IndexConfigs,
                         cgroupVersion: reply.CgroupVersion,
                     });
-                    this.updateImages(system);
-                    this.initContainers(system);
-                    // this.updatePods(system);
-                    client.streamEvents(system,
-                                        message => this.handleEvent(message, system))
+                    this.updateImages();
+                    this.initContainers();
+                    client.streamEvents(message => this.handleEvent(message))
                             .then(() => {
-                                this.setState({ systemServiceAvailable: false });
-                                this.cleanupAfterService(system);
+                                this.setState({ serviceAvailable: false });
+                                this.cleanupAfterService();
                             })
                             .catch(e => {
                                 console.log(e);
-                                this.setState({ systemServiceAvailable: false });
-                                this.cleanupAfterService(system);
+                                this.setState({ serviceAvailable: false });
+                                this.cleanupAfterService();
                             });
 
                     // Listen if docker is still running
-                    const ch = cockpit.channel({ superuser: system ? "require" : null, payload: "stream", unix: client.getAddress(system) });
+                    const ch = cockpit.channel({ payload: "stream", unix: client.getAddress() });
                     ch.addEventListener("close", () => {
-                        this.setState({ systemServiceAvailable: false });
-                        this.cleanupAfterService(system);
+                        this.setState({ serviceAvailable: false });
+                        this.cleanupAfterService();
                     });
 
                     ch.send("GET " + client.VERSION + "/events HTTP/1.0\r\nContent-Length: 0\r\n\r\n");
                 })
-                .catch((error) => {
-                    console.log(error);
+                .catch((r) => {
+                    console.log("Failed to get info from docker", r);
                     this.setState({
-                        systemServiceAvailable: false,
-                        systemContainersLoaded: true,
-                        systemImagesLoaded: true,
-                        systemPodsLoaded: true
+                        serviceAvailable: false,
+                        containersLoaded: true,
+                        imagesLoaded: true
                     });
                 });
     }
 
     componentDidMount() {
-        this.init(true);
-        cockpit.script("[ `id -u` -eq 0 ] || [ `id -nG | grep -qw docker; echo $?` -eq 0 ]")
+        cockpit.script("[ `id -u` -eq 0 ] || [ `id -nG | grep -qw docker; echo $?` -eq 0 ]; echo $?")
                 .done(xrd => {
-                    const isRoot = !xrd || xrd.split("/").pop() == "root";
-                    if (!isRoot) {
-                        sessionStorage.setItem('XDG_RUNTIME_DIR', xrd.trim());
-                        this.init(false);
-                        this.checkUserService();
+                    // const isRoot = !xrd || xrd.split("/").pop() == "root";
+                    const hasDockerGroup = xrd.trim() === "0";
+                    if (!hasDockerGroup) {
+                        // sessionStorage.setItem('XDG_RUNTIME_DIR', xrd.trim());
+                        // this.init();
+                        // TODO: complain
                     } else {
-                        this.setState({
-                            userImagesLoaded: true,
-                            userContainersLoaded: true,
-                            userPodsLoaded: true,
-                            userServiceExists: false
-                        });
+                        this.init();
                     }
                 })
                 .fail(e => console.log("Could not read $XDG_RUNTIME_DIR: ", e.message));
@@ -516,18 +409,6 @@
 
         superuser.addEventListener("changed", () => this.setState({ privileged: !!superuser.allowed }));
         this.setState({ privileged: superuser.allowed });
-
-        cockpit.user().then(user => {
-            this.setState({ currentUser: user.name || _("User") });
-            // HACK: https://github.com/systemd/systemd/issues/22244#issuecomment-1210357701
-            cockpit.file(`/var/lib/systemd/linger/${user.name}`).watch((content, tag) => {
-                if (content == null && tag === '-') {
-                    this.setState({ userLingeringEnabled: false });
-                } else {
-                    this.setState({ userLingeringEnabled: true });
-                }
-            });
-        });
 
         cockpit.addEventListener("locationchanged", this.onNavigate);
         this.onNavigate();
@@ -549,28 +430,8 @@
                 if (options.container) {
                     this.onContainerFilterChanged(options.container);
                 }
-                const owners = ["user", "system", "all"];
-                if (owners.indexOf(options.owner) !== -1) {
-                    this.onOwnerChanged(options.owner);
-                }
             }
         });
-    }
-
-    checkUserService() {
-        const argv = ["systemctl", "--user", "is-enabled", "docker.socket"];
-
-        cockpit.spawn(["systemctl", "--user", "show", "--value", "-p", "LoadState", "docker-restart"], { environ: ["LC_ALL=C"], error: "ignore" })
-                .then(out => this.setState({ userDockerRestartAvailable: out.trim() === "loaded" }));
-
-        cockpit.spawn(argv, { environ: ["LC_ALL=C"], err: "out" })
-                .then(() => this.setState({ userServiceExists: true }))
-                .catch((_, response) => {
-                    if (response.trim() !== "disabled")
-                        this.setState({ userServiceExists: false });
-                    else
-                        this.setState({ userServiceExists: true });
-                });
     }
 
     startService(e) {
@@ -584,12 +445,12 @@
             argv = ["systemctl", "start", "docker.socket"];
 
         cockpit.spawn(argv, { superuser: "require", err: "message" })
-                .then(() => this.init(true))
+                .then(() => this.init())
                 .catch(err => {
                     this.setState({
-                        systemServiceAvailable: false,
-                        systemContainersLoaded: true,
-                        systemImagesLoaded: true
+                        serviceAvailable: false,
+                        containersLoaded: true,
+                        imagesLoaded: true
                     });
                     console.warn("Failed to start system docker.socket:", JSON.stringify(err));
                 });
@@ -602,15 +463,23 @@
     }
 
     render() {
-        if (this.state.systemServiceAvailable === null && this.state.userServiceAvailable === null) // not detected yet
-            return null;
-
-        if (!this.state.systemServiceAvailable && !this.state.userServiceAvailable) {
+        if (this.state.serviceAvailable === null) // not detected yet
             return (
                 <Page>
                     <PageSection variant={PageSectionVariants.light}>
                         <EmptyState variant={EmptyStateVariant.full}>
-                            <EmptyStateHeader titleText={_("docker service is not active")} icon={<EmptyStateIcon icon={ExclamationCircleIcon} />} headingLevel="h2" />
+                            <EmptyStateHeader titleText={_("Loading...")} />
+                        </EmptyState>
+                    </PageSection>
+                </Page>
+            );
+
+        if (!this.state.serviceAvailable) {
+            return (
+                <Page>
+                    <PageSection variant={PageSectionVariants.light}>
+                        <EmptyState variant={EmptyStateVariant.full}>
+                            <EmptyStateHeader titleText={_("Docker service is not active")} icon={<EmptyStateIcon icon={ExclamationCircleIcon} />} headingLevel="h2" />
                             <EmptyStateFooter>
                                 <Checkbox isChecked={this.state.enableService}
                                       id="enable"
@@ -660,27 +529,10 @@
                 <AlertActionCloseButton onClose={() => this.setState({ showStartService: false })} />
             </>
         );
-        if (!this.state.systemServiceAvailable && this.state.privileged) {
+        if (!this.state.serviceAvailable && this.state.privileged) {
             startService = (
-<<<<<<< HEAD
-                <Alert variant='default'
-                title={_("System docker service is also available")}
-=======
                 <Alert
-                title={_("System Podman service is also available")}
->>>>>>> f2145f14
-                actionClose={action} />
-            );
-        }
-        if (!this.state.userServiceAvailable && this.state.userServiceExists) {
-            startService = (
-<<<<<<< HEAD
-                <Alert variant='default'
-                title={_("User docker service is also available")}
-=======
-                <Alert
-                title={_("User Podman service is also available")}
->>>>>>> f2145f14
+                title={_("Docker service is available")}
                 actionClose={action} />
             );
         }
@@ -688,24 +540,22 @@
         const imageList = (
             <Images
                 key="imageList"
-                images={this.state.systemImagesLoaded && this.state.userImagesLoaded ? this.state.images : null}
+                images={this.state.imagesLoaded ? this.state.images : null}
                 imageContainerList={imageContainerList}
                 onAddNotification={this.onAddNotification}
                 textFilter={this.state.textFilter}
                 ownerFilter={this.state.ownerFilter}
                 showAll={ () => this.setState({ containersFilter: "all" }) }
                 user={this.state.currentUser}
-                userServiceAvailable={this.state.userServiceAvailable}
-                systemServiceAvailable={this.state.systemServiceAvailable}
+                serviceAvailable={this.state.serviceAvailable}
             />
         );
         const containerList = (
             <Containers
                 key="containerList"
                 version={this.state.version}
-                images={this.state.systemImagesLoaded && this.state.userImagesLoaded ? this.state.images : null}
-                containers={this.state.systemContainersLoaded && this.state.userContainersLoaded ? this.state.containers : null}
-                pods={this.state.systemPodsLoaded && this.state.userPodsLoaded ? this.state.pods : null}
+                images={this.state.imagesLoaded ? this.state.images : null}
+                containers={this.state.containersLoaded ? this.state.containers : null}
                 containersStats={this.state.containersStats}
                 filter={this.state.containersFilter}
                 handleFilterChange={this.onContainerFilterChanged}
@@ -713,8 +563,7 @@
                 ownerFilter={this.state.ownerFilter}
                 user={this.state.currentUser}
                 onAddNotification={this.onAddNotification}
-                userServiceAvailable={this.state.userServiceAvailable}
-                systemServiceAvailable={this.state.systemServiceAvailable}
+                serviceAvailable={this.state.serviceAvailable}
                 cgroupVersion={this.state.cgroupVersion}
                 updateContainer={this.updateContainer}
             />
@@ -739,8 +588,6 @@
             registries: this.state.registries,
             selinuxAvailable: this.state.selinuxAvailable,
             dockerRestartAvailable: this.state.dockerRestartAvailable,
-            userDockerRestartAvailable: this.state.userDockerRestartAvailable,
-            userLingeringEnabled: this.state.userLingeringEnabled,
             version: this.state.version,
         };
 
@@ -753,11 +600,8 @@
                           variant={PageSectionVariants.light}>
                             <ContainerHeader
                               handleFilterChanged={this.onFilterChanged}
-                              handleOwnerChanged={this.onOwnerChanged}
                               ownerFilter={this.state.ownerFilter}
                               textFilter={this.state.textFilter}
-                              twoOwners={this.state.systemServiceAvailable && this.state.userServiceAvailable}
-                              user={this.state.currentUser}
                             />
                         </PageSection>
                         <PageSection className='ct-pagesection-mobile'>

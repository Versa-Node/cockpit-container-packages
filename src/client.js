import rest from './rest.js';

const DOCKER_SYSTEM_ADDRESS = "/var/run/docker.sock";
export const VERSION = "/v1.43";

export function getAddress(system) {
    return DOCKER_SYSTEM_ADDRESS;
}

function dockerCall(name, method, args, system, body) {
    const options = {
        method,
        path: VERSION + name,
        body: body || "",
        params: args,
    };

    if (method === "POST" && body)
        options.headers = { "Content-Type": "application/json" };

    // console.log("dockerCall", options);

    return rest.call(getAddress(system), system, options);
}

<<<<<<< HEAD
function dockerMonitor(name, method, args, callback, system) {
=======
const podmanJson = (name, method, args, system, body) => podmanCall(name, method, args, system, body)
        .then(reply => JSON.parse(reply));

function podmanMonitor(name, method, args, callback, system) {
>>>>>>> 2b4b64b6
    const options = {
        method,
        path: VERSION + name,
        body: "",
        params: args,
    };

    // console.log("dockerMonitor", options);

    const connection = rest.connect(getAddress(system), system);
    return connection.monitor(options, callback, system);
}

<<<<<<< HEAD
export function streamEvents(system, callback) {
    return new Promise((resolve, reject) => {
        dockerMonitor("/events", "GET", {}, callback, system)
                .then(reply => resolve(JSON.parse(reply)))
                .catch(reject);
    });
}
=======
export const streamEvents = (system, callback) => podmanMonitor("libpod/events", "GET", {}, callback, system);
>>>>>>> 2b4b64b6

export function getInfo(system) {
    return new Promise((resolve, reject) => {
        const timeout = setTimeout(() => reject(new Error("timeout")), 5000);
<<<<<<< HEAD
        dockerCall("/info", "GET", {}, system)
                .then(reply => resolve(JSON.parse(reply)))
=======
        podmanJson("libpod/info", "GET", {}, system)
                .then(reply => resolve(reply))
>>>>>>> 2b4b64b6
                .catch(reject)
                .finally(() => clearTimeout(timeout));
    });
}

export function getContainers(system, id) {
    const options = { all: true };
    if (id)
        options.filters = JSON.stringify({ id: [id] });

<<<<<<< HEAD
        dockerCall("/containers/json", "GET", options, system)
                .then(reply => resolve(JSON.parse(reply)))
                .catch(reject);
    });
}

export const getContainerStats = (system, id, callback) => dockerMonitor("/containers/" + id + "/stats", "GET", { stream: true }, callback, system);

export function inspectContainer(system, id) {
    return new Promise((resolve, reject) => {
        const options = {
            size: false // set true to display filesystem usage
        };
        dockerCall("/containers/" + id + "/json", "GET", options, system)
                .then(reply => resolve(JSON.parse(reply)))
                .catch(reject);
    });
=======
    return podmanJson("libpod/containers/json", "GET", options, system);
}

export const streamContainerStats = (system, callback) => podmanMonitor("libpod/containers/stats", "GET", { stream: true }, callback, system);

export function inspectContainer(system, id) {
    const options = {
        size: false // set true to display filesystem usage
    };
    return podmanJson("libpod/containers/" + id + "/json", "GET", options, system);
>>>>>>> 2b4b64b6
}

export const delContainer = (system, id, force) => dockerCall("/containers/" + id, "DELETE", { force }, system);

export const renameContainer = (system, id, config) => dockerCall("/containers/" + id + "/rename", "POST", config, system);

<<<<<<< HEAD
export function createContainer(system, config) {
    return new Promise((resolve, reject) => {
        dockerCall("/containers/create", "POST", {}, system, JSON.stringify(config))
                .then(reply => resolve(JSON.parse(reply)))
                .catch(reject);
    });
}
=======
export const createContainer = (system, config) => podmanJson("libpod/containers/create", "POST", {}, system, JSON.stringify(config));
>>>>>>> 2b4b64b6

export const commitContainer = (system, commitData) => dockerCall("/commit", "POST", commitData, system);

export const postContainer = (system, action, id, args) => dockerCall("/containers/" + id + "/" + action, "POST", args, system);

export const runHealthcheck = (system, id) => dockerCall("/containers/" + id + "/healthcheck", "GET", {}, system);

// export const postPod = (system, action, id, args) => dockerCall("/pods/" + id + "/" + action, "POST", args, system);
export const postPod = (system, action, id, args) => new Promise((resolve, reject) => reject(new Error("not implemented")));

// export const delPod = (system, id, force) => dockerCall("/pods/" + id, "DELETE", { force }, system);
export const delPod = (system, id, force) => new Promise((resolve, reject) => reject(new Error("not implemented")));

// export const createPod = (system, config) => dockerCall("/pods/create", "POST", {}, system, JSON.stringify(config));
export const createPod = (system, config) => new Promise((resolve, reject) => reject(new Error("not implemented")));

export function execContainer(system, id) {
    const args = {
        AttachStderr: true,
        AttachStdout: true,
        AttachStdin: true,
        Tty: true,
        Cmd: ["/bin/sh"],
    };

<<<<<<< HEAD
    return new Promise((resolve, reject) => {
        dockerCall("/containers/" + id + "/exec", "POST", {}, system, JSON.stringify(args))
                .then(reply => resolve(JSON.parse(reply)))
                .catch(reject);
    });
=======
    return podmanJson("libpod/containers/" + id + "/exec", "POST", {}, system, JSON.stringify(args));
>>>>>>> 2b4b64b6
}

export function resizeContainersTTY(system, id, exec, width, height) {
    const args = {
        h: height,
        w: width,
    };

    let point = "containers/";
    if (!exec)
        point = "exec/";

    console.log("resizeContainersTTY", point + id + "/resize", args);
    return dockerCall("/" + point + id + "/resize", "POST", args, system);
}

function parseImageInfo(info) {
    const image = {};

    if (info.Config) {
        image.Entrypoint = info.Config.Entrypoint;
        image.Command = info.Config.Cmd;
        image.Ports = Object.keys(info.Config.ExposedPorts || {});
        image.Env = info.Config.Env;
    }
    image.Author = info.Author;

    return image;
}

export function getImages(system, id) {
<<<<<<< HEAD
    return new Promise((resolve, reject) => {
        const options = {};
        if (id)
            options.filters = JSON.stringify({ id: [id] });
        dockerCall("/images/json", "GET", options, system)
                .then(reply => {
                    const immages = JSON.parse(reply);
                    const images = {};
                    const promises = [];

                    for (const image of immages || []) {
                        images[image.Id] = image;
                        promises.push(dockerCall("/images/" + image.Id + "/json", "GET", {}, system));
                    }

                    Promise.all(promises)
                            .then(replies => {
                                for (const reply of replies) {
                                    const info = JSON.parse(reply);
                                    images[info.Id] = Object.assign(images[info.Id], parseImageInfo(info));
                                    images[info.Id].isSystem = system;
                                }
                                resolve(images);
                            })
                            .catch(reject);
                })
                .catch(reject);
    });
}

export function getPods(system, id) {
    // return new Promise((resolve, reject) => {
    //     const options = {};
    //     if (id)
    //         options.filters = JSON.stringify({ id: [id] });
    //     dockerCall("/pods/json", "GET", options, system)
    //             .then(reply => resolve(JSON.parse(reply)))
    //             .catch(reject);
    // });
    return new Promise((resolve, reject) => reject(new Error("not implemented")));
}

export function delImage(system, id, force) {
    return new Promise((resolve, reject) => {
        const options = {
            force,
        };
        dockerCall("/images/" + id, "DELETE", options, system)
                .then(reply => resolve(JSON.parse(reply)))
                .catch(reject);
    });
}
=======
    const options = {};
    if (id)
        options.filters = JSON.stringify({ id: [id] });
    return podmanJson("libpod/images/json", "GET", options, system)
            .then(reply => {
                const images = {};
                const promises = [];

                for (const image of reply) {
                    images[image.Id] = image;
                    promises.push(podmanJson("libpod/images/" + image.Id + "/json", "GET", {}, system));
                }

                return Promise.all(promises)
                        .then(replies => {
                            for (const info of replies) {
                                images[info.Id] = Object.assign(images[info.Id], parseImageInfo(info));
                                images[info.Id].isSystem = system;
                            }
                            return images;
                        });
            });
}

export function getPods(system, id) {
    const options = {};
    if (id)
        options.filters = JSON.stringify({ id: [id] });
    return podmanJson("libpod/pods/json", "GET", options, system);
}

export const delImage = (system, id, force) => podmanJson("libpod/images/" + id, "DELETE", { force }, system);
>>>>>>> 2b4b64b6

export const untagImage = (system, id, repo, tag) => dockerCall("/images/" + id + "/untag", "POST", { repo, tag }, system);

export function pullImage(system, reference) {
    return new Promise((resolve, reject) => {
<<<<<<< HEAD
        const options = {
            fromImage: reference,
        };
        dockerCall("/images/create", "POST", options, system)
=======
        podmanCall("libpod/images/pull", "POST", { reference }, system)
>>>>>>> 2b4b64b6
                .then(r => {
                    // Need to check the last response if it contains error
                    const responses = r.trim().split("\n");
                    const response = JSON.parse(responses[responses.length - 1]);
                    if (response.error) {
                        response.message = response.error;
                        reject(response);
                    } else if (response.cause) // present for 400 and 500 errors
                        reject(response);
                    else
                        resolve();
                })
                .catch(reject);
    });
}

<<<<<<< HEAD
export function pruneUnusedImages(system) {
    return new Promise((resolve, reject) => {
        const options = {
            filters: JSON.stringify({ dangling: ["false"] }),
        };
        dockerCall("/images/prune", "POST", options, system).then(resolve)
                .then(reply => resolve(JSON.parse(reply)))
                .catch(reject);
    });
}

export function imageHistory(system, id) {
    return new Promise((resolve, reject) => {
        dockerCall(`/images/${id}/history`, "GET", {}, system)
                .then(reply => resolve(JSON.parse(reply)))
                .catch(reject);
    });
}
=======
export const pruneUnusedImages = system => podmanJson("libpod/images/prune?all=true", "POST", {}, system);

export const imageHistory = (system, id) => podmanJson(`libpod/images/${id}/history`, "GET", {}, system);
>>>>>>> 2b4b64b6

export const imageExists = (system, id) => dockerCall("/images/" + id + "/json", "GET", {}, system);<|MERGE_RESOLUTION|>--- conflicted
+++ resolved
@@ -23,14 +23,10 @@
     return rest.call(getAddress(system), system, options);
 }
 
-<<<<<<< HEAD
-function dockerMonitor(name, method, args, callback, system) {
-=======
-const podmanJson = (name, method, args, system, body) => podmanCall(name, method, args, system, body)
+const dockerJson = (name, method, args, system, body) => dockerCall(name, method, args, system, body)
         .then(reply => JSON.parse(reply));
 
-function podmanMonitor(name, method, args, callback, system) {
->>>>>>> 2b4b64b6
+function dockerMonitor(name, method, args, callback, system) {
     const options = {
         method,
         path: VERSION + name,
@@ -44,28 +40,13 @@
     return connection.monitor(options, callback, system);
 }
 
-<<<<<<< HEAD
-export function streamEvents(system, callback) {
-    return new Promise((resolve, reject) => {
-        dockerMonitor("/events", "GET", {}, callback, system)
-                .then(reply => resolve(JSON.parse(reply)))
-                .catch(reject);
-    });
-}
-=======
-export const streamEvents = (system, callback) => podmanMonitor("libpod/events", "GET", {}, callback, system);
->>>>>>> 2b4b64b6
+export const streamEvents = (system, callback) => dockerMonitor("/events", "GET", {}, callback, system);
 
 export function getInfo(system) {
     return new Promise((resolve, reject) => {
         const timeout = setTimeout(() => reject(new Error("timeout")), 5000);
-<<<<<<< HEAD
-        dockerCall("/info", "GET", {}, system)
-                .then(reply => resolve(JSON.parse(reply)))
-=======
-        podmanJson("libpod/info", "GET", {}, system)
+        dockerJson("/info", "GET", {}, system)
                 .then(reply => resolve(reply))
->>>>>>> 2b4b64b6
                 .catch(reject)
                 .finally(() => clearTimeout(timeout));
     });
@@ -76,53 +57,23 @@
     if (id)
         options.filters = JSON.stringify({ id: [id] });
 
-<<<<<<< HEAD
-        dockerCall("/containers/json", "GET", options, system)
-                .then(reply => resolve(JSON.parse(reply)))
-                .catch(reject);
-    });
+    return dockerJson("/containers/json", "GET", options, system);
 }
 
-export const getContainerStats = (system, id, callback) => dockerMonitor("/containers/" + id + "/stats", "GET", { stream: true }, callback, system);
-
-export function inspectContainer(system, id) {
-    return new Promise((resolve, reject) => {
-        const options = {
-            size: false // set true to display filesystem usage
-        };
-        dockerCall("/containers/" + id + "/json", "GET", options, system)
-                .then(reply => resolve(JSON.parse(reply)))
-                .catch(reject);
-    });
-=======
-    return podmanJson("libpod/containers/json", "GET", options, system);
-}
-
-export const streamContainerStats = (system, callback) => podmanMonitor("libpod/containers/stats", "GET", { stream: true }, callback, system);
+export const streamContainerStats = (system, id, callback) => dockerMonitor("/containers/" + id + "/stats", "GET", { stream: true }, callback, system);
 
 export function inspectContainer(system, id) {
     const options = {
         size: false // set true to display filesystem usage
     };
-    return podmanJson("libpod/containers/" + id + "/json", "GET", options, system);
->>>>>>> 2b4b64b6
+    return dockerJson("/containers/" + id + "/json", "GET", options, system);
 }
 
 export const delContainer = (system, id, force) => dockerCall("/containers/" + id, "DELETE", { force }, system);
 
 export const renameContainer = (system, id, config) => dockerCall("/containers/" + id + "/rename", "POST", config, system);
 
-<<<<<<< HEAD
-export function createContainer(system, config) {
-    return new Promise((resolve, reject) => {
-        dockerCall("/containers/create", "POST", {}, system, JSON.stringify(config))
-                .then(reply => resolve(JSON.parse(reply)))
-                .catch(reject);
-    });
-}
-=======
-export const createContainer = (system, config) => podmanJson("libpod/containers/create", "POST", {}, system, JSON.stringify(config));
->>>>>>> 2b4b64b6
+export const createContainer = (system, config) => dockerJson("/containers/create", "POST", {}, system, JSON.stringify(config));
 
 export const commitContainer = (system, commitData) => dockerCall("/commit", "POST", commitData, system);
 
@@ -148,15 +99,7 @@
         Cmd: ["/bin/sh"],
     };
 
-<<<<<<< HEAD
-    return new Promise((resolve, reject) => {
-        dockerCall("/containers/" + id + "/exec", "POST", {}, system, JSON.stringify(args))
-                .then(reply => resolve(JSON.parse(reply)))
-                .catch(reject);
-    });
-=======
-    return podmanJson("libpod/containers/" + id + "/exec", "POST", {}, system, JSON.stringify(args));
->>>>>>> 2b4b64b6
+    return dockerJson("/containers/" + id + "/exec", "POST", {}, system, JSON.stringify(args));
 }
 
 export function resizeContainersTTY(system, id, exec, width, height) {
@@ -188,71 +131,17 @@
 }
 
 export function getImages(system, id) {
-<<<<<<< HEAD
-    return new Promise((resolve, reject) => {
-        const options = {};
-        if (id)
-            options.filters = JSON.stringify({ id: [id] });
-        dockerCall("/images/json", "GET", options, system)
-                .then(reply => {
-                    const immages = JSON.parse(reply);
-                    const images = {};
-                    const promises = [];
-
-                    for (const image of immages || []) {
-                        images[image.Id] = image;
-                        promises.push(dockerCall("/images/" + image.Id + "/json", "GET", {}, system));
-                    }
-
-                    Promise.all(promises)
-                            .then(replies => {
-                                for (const reply of replies) {
-                                    const info = JSON.parse(reply);
-                                    images[info.Id] = Object.assign(images[info.Id], parseImageInfo(info));
-                                    images[info.Id].isSystem = system;
-                                }
-                                resolve(images);
-                            })
-                            .catch(reject);
-                })
-                .catch(reject);
-    });
-}
-
-export function getPods(system, id) {
-    // return new Promise((resolve, reject) => {
-    //     const options = {};
-    //     if (id)
-    //         options.filters = JSON.stringify({ id: [id] });
-    //     dockerCall("/pods/json", "GET", options, system)
-    //             .then(reply => resolve(JSON.parse(reply)))
-    //             .catch(reject);
-    // });
-    return new Promise((resolve, reject) => reject(new Error("not implemented")));
-}
-
-export function delImage(system, id, force) {
-    return new Promise((resolve, reject) => {
-        const options = {
-            force,
-        };
-        dockerCall("/images/" + id, "DELETE", options, system)
-                .then(reply => resolve(JSON.parse(reply)))
-                .catch(reject);
-    });
-}
-=======
     const options = {};
     if (id)
         options.filters = JSON.stringify({ id: [id] });
-    return podmanJson("libpod/images/json", "GET", options, system)
+    return dockerJson("/images/json", "GET", options, system)
             .then(reply => {
                 const images = {};
                 const promises = [];
 
                 for (const image of reply) {
                     images[image.Id] = image;
-                    promises.push(podmanJson("libpod/images/" + image.Id + "/json", "GET", {}, system));
+                    promises.push(dockerJson("/images/" + image.Id + "/json", "GET", {}, system));
                 }
 
                 return Promise.all(promises)
@@ -267,27 +156,23 @@
 }
 
 export function getPods(system, id) {
-    const options = {};
-    if (id)
-        options.filters = JSON.stringify({ id: [id] });
-    return podmanJson("libpod/pods/json", "GET", options, system);
+    // const options = {};
+    // if (id)
+    //     options.filters = JSON.stringify({ id: [id] });
+    // return dockerJson("/pods/json", "GET", options, system);
+    return new Promise((resolve, reject) => reject(new Error("not implemented")));
 }
 
-export const delImage = (system, id, force) => podmanJson("libpod/images/" + id, "DELETE", { force }, system);
->>>>>>> 2b4b64b6
+export const delImage = (system, id, force) => dockerJson("/images/" + id, "DELETE", { force }, system);
 
 export const untagImage = (system, id, repo, tag) => dockerCall("/images/" + id + "/untag", "POST", { repo, tag }, system);
 
 export function pullImage(system, reference) {
     return new Promise((resolve, reject) => {
-<<<<<<< HEAD
         const options = {
             fromImage: reference,
         };
         dockerCall("/images/create", "POST", options, system)
-=======
-        podmanCall("libpod/images/pull", "POST", { reference }, system)
->>>>>>> 2b4b64b6
                 .then(r => {
                     // Need to check the last response if it contains error
                     const responses = r.trim().split("\n");
@@ -304,29 +189,8 @@
     });
 }
 
-<<<<<<< HEAD
-export function pruneUnusedImages(system) {
-    return new Promise((resolve, reject) => {
-        const options = {
-            filters: JSON.stringify({ dangling: ["false"] }),
-        };
-        dockerCall("/images/prune", "POST", options, system).then(resolve)
-                .then(reply => resolve(JSON.parse(reply)))
-                .catch(reject);
-    });
-}
+export const pruneUnusedImages = system => dockerJson("/images/prune", "POST", {}, system);
 
-export function imageHistory(system, id) {
-    return new Promise((resolve, reject) => {
-        dockerCall(`/images/${id}/history`, "GET", {}, system)
-                .then(reply => resolve(JSON.parse(reply)))
-                .catch(reject);
-    });
-}
-=======
-export const pruneUnusedImages = system => podmanJson("libpod/images/prune?all=true", "POST", {}, system);
-
-export const imageHistory = (system, id) => podmanJson(`libpod/images/${id}/history`, "GET", {}, system);
->>>>>>> 2b4b64b6
+export const imageHistory = (system, id) => dockerJson(`/images/${id}/history`, "GET", {}, system);
 
 export const imageExists = (system, id) => dockerCall("/images/" + id + "/json", "GET", {}, system);
--- conflicted
+++ resolved
@@ -37,14 +37,8 @@
 
 @media (max-width: 340px) {
     /* Shrink buttons to accommodate iPhone 5/SE */
-<<<<<<< HEAD
     .docker-search .modal-footer > .btn {
-        padding-left: 0.25rem;
-        padding-right: 0.25rem;
-=======
-    .podman-search .modal-footer > .btn {
         padding-inline: 0.25rem;
->>>>>>> e8eaecfb
     }
 }
 

--- conflicted
+++ resolved
@@ -49,12 +49,8 @@
     };
 
     connection.call = function (options) {
-<<<<<<< HEAD
-        // console.log("connection.call", options);
-=======
         const id = call_id++;
         debug(system, `call ${id}:`, JSON.stringify(options));
->>>>>>> 2b4b64b6
         return new Promise((resolve, reject) => {
             options = options || {};
             http.request(options)

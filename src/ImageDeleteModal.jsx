import React, { useState } from 'react';
import { Button } from "@patternfly/react-core/dist/esm/components/Button";
import { Checkbox } from "@patternfly/react-core/dist/esm/components/Checkbox";
import { List, ListItem } from '@patternfly/react-core/dist/esm/components/List';
import { Modal } from "@patternfly/react-core/dist/esm/components/Modal";
import { Stack, StackItem } from "@patternfly/react-core/dist/esm/layouts/Stack";
import { useDialogs } from "dialogs.jsx";

import cockpit from 'cockpit';

import ForceRemoveModal from './ForceRemoveModal.jsx';
import * as client from './client.js';

const _ = cockpit.gettext;

function sortTags(a, b) {
    if (a.endsWith(":latest"))
        return -1;
    if (b.endsWith(":latest"))
        return 1;
    return a.localeCompare(b);
}

export const ImageDeleteModal = ({ imageWillDelete, onAddNotification }) => {
    const Dialogs = useDialogs();
<<<<<<< HEAD
    const repoTags = imageWillDelete.RepoTags.length > 0 ? imageWillDelete.RepoTags : [];
=======
    const repoTags = imageWillDelete.RepoTags ? imageWillDelete.RepoTags : [];
    const isIntermediateImage = repoTags.length === 0;
>>>>>>> a52d64fb

    const [tags, setTags] = useState(repoTags.sort(sortTags).reduce((acc, item, i) => {
        acc[item] = (i === 0);
        return acc;
    }, {}));

    const checkedTags = Object.keys(tags).sort(sortTags)
            .filter(x => tags[x]);

    const onValueChanged = (item, value) => {
        setTags(prevState => ({
            ...prevState,
            [item]: value,
        }));
    };

    const handleRemoveImage = (tags, all) => {
        const handleForceRemoveImage = () => {
            Dialogs.close();
            return client.delImage(imageWillDelete.isSystem, imageWillDelete.Id, true)
                    .catch(ex => {
                        const error = cockpit.format(_("Failed to force remove image $0"), imageWillDelete.RepoTags[0]);
                        onAddNotification({ type: 'danger', error, errorDetail: ex.message });
                        throw ex;
                    });
        };

        Dialogs.close();
        if (all)
            client.delImage(imageWillDelete.isSystem, imageWillDelete.Id, false)
                    .catch(ex => {
                        Dialogs.show(<ForceRemoveModal name={isIntermediateImage ? _("intermediate image") : repoTags[0]}
                                                       handleForceRemove={handleForceRemoveImage}
                                                       reason={ex.message} />);
                    });
        else {
            // Call another untag once previous one resolved. Calling all at once can result in undefined behavior
            const tag = tags.shift();
            const i = tag.lastIndexOf(":");
            client.untagImage(imageWillDelete.isSystem, imageWillDelete.Id, tag.substring(0, i), tag.substring(i + 1, tag.length))
                    .then(() => {
                        if (tags.length > 0)
                            handleRemoveImage(tags, all);
                    })
                    .catch(ex => {
                        const error = cockpit.format(_("Failed to remove image $0"), tag);
                        onAddNotification({ type: 'danger', error, errorDetail: ex.message });
                    });
        }
    };

    const imageName = repoTags[0]?.split(":")[0].split("/").at(-1) ?? _("intermediate");

    let isAllSelected = null;
    if (checkedTags.length === repoTags.length)
        isAllSelected = true;
    else if (checkedTags.length === 0)
        isAllSelected = false;

    return (
        <Modal isOpen
                 position="top" variant="medium"
                 titleIconVariant="warning"
                 onClose={Dialogs.close}
                 title={cockpit.format(_("Delete $0 image?"), imageName)}
                 footer={<>
                     <Button id="btn-img-delete" variant="danger" isDisabled={!isIntermediateImage && checkedTags.length === 0}
                             onClick={() => handleRemoveImage(checkedTags, checkedTags.length === repoTags.length)}>
                         {isIntermediateImage ? _("Delete image") : _("Delete tagged images")}
                     </Button>
                     <Button variant="link" onClick={Dialogs.close}>{_("Cancel")}</Button>
                 </>}
        >
            <Stack hasGutter>
                { repoTags.length > 1 && <StackItem>{_("Multiple tags exist for this image. Select the tagged images to delete.")}</StackItem> }
                <StackItem isFilled>
                    {repoTags.length > 1 && <Checkbox isChecked={isAllSelected} id='delete-all' label={_("All")} aria-label='All'
                        onChange={(_event, checked) => repoTags.forEach(item => onValueChanged(item, checked))}
                        body={
                            repoTags.map(x => (
                                <Checkbox isChecked={checkedTags.indexOf(x) > -1}
                                            id={"delete-" + x}
                                            aria-label={x}
                                            key={x}
                                            label={x}
                                            onChange={(_event, checked) => onValueChanged(x, checked)} />
                            ))
                        } />}
                    {repoTags.length === 1 && <List><ListItem>{repoTags[0]}</ListItem></List>}
                </StackItem>
            </Stack>
        </Modal>
    );
};<|MERGE_RESOLUTION|>--- conflicted
+++ resolved
@@ -23,12 +23,8 @@
 
 export const ImageDeleteModal = ({ imageWillDelete, onAddNotification }) => {
     const Dialogs = useDialogs();
-<<<<<<< HEAD
-    const repoTags = imageWillDelete.RepoTags.length > 0 ? imageWillDelete.RepoTags : [];
-=======
     const repoTags = imageWillDelete.RepoTags ? imageWillDelete.RepoTags : [];
     const isIntermediateImage = repoTags.length === 0;
->>>>>>> a52d64fb
 
     const [tags, setTags] = useState(repoTags.sort(sortTags).reduce((acc, item, i) => {
         acc[item] = (i === 0);

--- conflicted
+++ resolved
@@ -80,15 +80,9 @@
 msgid "Author"
 msgstr "Autor"
 
-<<<<<<< HEAD
-#: src/app.jsx:683
+#: src/app.jsx:641
 msgid "Automatically start docker on boot"
 msgstr "Spúšťať docker pri zavádzaní systému"
-=======
-#: src/app.jsx:641
-msgid "Automatically start podman on boot"
-msgstr "Spúšťať podman pri zavádzaní systému"
->>>>>>> ddeec5e2
 
 #: src/Containers.jsx:535 src/Containers.jsx:538 src/Containers.jsx:597
 msgid "CPU"
@@ -969,15 +963,9 @@
 msgid "Docker containers"
 msgstr "Docker kontajnery"
 
-<<<<<<< HEAD
-#: src/app.jsx:679
+#: src/app.jsx:637
 msgid "Docker service is not active"
 msgstr "Služba Docker nie je aktívna"
-=======
-#: src/app.jsx:637
-msgid "Podman service is not active"
-msgstr "Služba Podman nie je aktívna"
->>>>>>> ddeec5e2
 
 #: src/ImageRunModal.jsx:935 src/PodCreateModal.jsx:124
 msgid "Port mapping"
@@ -1207,15 +1195,9 @@
 msgid "Start period"
 msgstr "Spustiť docker"
 
-<<<<<<< HEAD
-#: src/app.jsx:686
+#: src/app.jsx:644
 msgid "Start docker"
 msgstr "Spustiť docker"
-=======
-#: src/app.jsx:644
-msgid "Start podman"
-msgstr "Spustiť podman"
->>>>>>> ddeec5e2
 
 #: src/ImageSearchModal.jsx:185
 #, fuzzy
@@ -1257,15 +1239,9 @@
 msgid "System"
 msgstr "Systém"
 
-<<<<<<< HEAD
-#: src/app.jsx:732
+#: src/app.jsx:690
 msgid "System Docker service is also available"
 msgstr "Systémový docker je tiež dostupný"
-=======
-#: src/app.jsx:690
-msgid "System Podman service is also available"
-msgstr "Systémový podman je tiež dostupný"
->>>>>>> ddeec5e2
 
 #: src/PublishPort.jsx:70
 msgid "TCP"
@@ -1341,15 +1317,9 @@
 msgid "User"
 msgstr ""
 
-<<<<<<< HEAD
-#: src/app.jsx:739
+#: src/app.jsx:697
 msgid "User Docker service is also available"
 msgstr "Užívateľský docker je tiež dostupný"
-=======
-#: src/app.jsx:697
-msgid "User Podman service is also available"
-msgstr "Užívateľský podman je tiež dostupný"
->>>>>>> ddeec5e2
 
 #: src/ImageRunModal.jsx:724 src/ImageRunModal.jsx:748
 #: src/PodCreateModal.jsx:115

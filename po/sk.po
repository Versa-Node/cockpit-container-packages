# Matej Marusak <mmarusak@redhat.com>, 2019. #zanata, 2020.
# Matej Marusak <marusak.matej@gmail.com>, 2020.
msgid ""
msgstr ""
"Project-Id-Version: PACKAGE_VERSION\n"
"Report-Msgid-Bugs-To: \n"
"POT-Creation-Date: 2023-07-12 03:14+0000\n"
"PO-Revision-Date: 2022-03-31 18:17+0000\n"
"Last-Translator: Matej Marusak <mmarusak@redhat.com>\n"
"Language-Team: Slovak <https://translate.fedoraproject.org/projects/cockpit-"
"docker/main/sk/>\n"
"Language: sk\n"
"MIME-Version: 1.0\n"
"Content-Type: text/plain; charset=UTF-8\n"
"Content-Transfer-Encoding: 8bit\n"
"Plural-Forms: nplurals=3; plural=(n==1) ? 0 : (n>=2 && n<=4) ? 1 : 2\n"
"X-Generator: Weblate 4.11.2\n"

#: src/Images.jsx:86
msgid "$0 container"
msgid_plural "$0 containers"
msgstr[0] "$0 kontajner"
msgstr[1] "$0 kontajnery"
msgstr[2] "$0 kontajnerov"

#: src/Images.jsx:272
msgid "$0 image total, $1"
msgid_plural "$0 images total, $1"
msgstr[0] "$0 obrazov dohromady, $1"
msgstr[1] "$0 obrazy dohromady, $1"
msgstr[2] "$0 obrazov dohromady, $1"

#: src/ContainerHealthLogs.jsx:35
msgid "$0 second"
msgid_plural "$0 seconds"
msgstr[0] ""
msgstr[1] ""
msgstr[2] ""

#: src/Images.jsx:276
msgid "$0 unused image, $1"
msgid_plural "$0 unused images, $1"
msgstr[0] "$0 nepoužitých obrazov, $1"
msgstr[1] "$0 nepoužité obrazy, $1"
msgstr[2] "$0 nepoužitých obrazov, $1"

#: src/ImageRunModal.jsx:1072
msgid "Action to take once the container transitions to an unhealthy state."
msgstr ""

#: src/ImageRunModal.jsx:938 src/PodCreateModal.jsx:124
msgid "Add port mapping"
msgstr "Pridať mapovanie portov"

#: src/ImageRunModal.jsx:957
msgid "Add variable"
msgstr "Pridať premennú"

#: src/ImageRunModal.jsx:947 src/PodCreateModal.jsx:134
msgid "Add volume"
msgstr "Pridať zväzok"

#: src/ImageRunModal.jsx:655 src/ContainerHeader.jsx:21 src/Containers.jsx:742
msgid "All"
msgstr "Všetky"

#: src/ImageSearchModal.jsx:175
msgid "All registries"
msgstr "Všetky registre"

#: src/ImageRunModal.jsx:908
msgid "Always"
msgstr "Vždy"

#: src/PodActions.jsx:55
msgid "An error occurred"
msgstr "Vyskytla sa chyba"

#: src/ContainerCommitModal.jsx:105
msgid "Author"
msgstr "Autor"

<<<<<<< HEAD
#: src/app.jsx:675
msgid "Automatically start docker on boot"
msgstr "Spúšťať docker pri zavádzaní systému"
=======
#: src/app.jsx:683
msgid "Automatically start podman on boot"
msgstr "Spúšťať podman pri zavádzaní systému"
>>>>>>> 2b4b64b6

#: src/Containers.jsx:523 src/Containers.jsx:526 src/Containers.jsx:585
msgid "CPU"
msgstr "CPU"

#: src/ImageRunModal.jsx:861
#, fuzzy
#| msgid "IP address"
msgid "CPU Shares help"
msgstr "IP adresa"

#: src/ImageRunModal.jsx:859
msgid "CPU shares"
msgstr "CPU podiely"

#: src/ImageRunModal.jsx:863
msgid ""
"CPU shares determine the priority of running containers. Default priority is "
"1024. A higher number prioritizes this container. A lower number decreases "
"priority."
msgstr ""

#: src/ForceRemoveModal.jsx:25 src/PodActions.jsx:50 src/ImageRunModal.jsx:1113
#: src/ImageSearchModal.jsx:151 src/ContainerCommitModal.jsx:157
#: src/PruneUnusedImagesModal.jsx:97 src/ContainerCheckpointModal.jsx:50
#: src/ImageDeleteModal.jsx:94 src/ContainerRestoreModal.jsx:53
#: src/ContainerDeleteModal.jsx:34 src/PruneUnusedContainersModal.jsx:96
#: src/ContainerRenameModal.jsx:96 src/PodCreateModal.jsx:156
msgid "Cancel"
msgstr "Zrušiť"

#: src/Containers.jsx:315
#, fuzzy
#| msgid "Checkpoint"
msgid "Checking health"
msgstr "Vytvoriť kontrolný bod"

#: src/ContainerCheckpointModal.jsx:46 src/Containers.jsx:228
msgid "Checkpoint"
msgstr "Vytvoriť kontrolný bod"

#: src/ImageRunModal.jsx:718
#, fuzzy
#| msgid "Checkpoint container $0"
msgid "Checkpoint and restore support"
msgstr "Vytvoriť kontrolný bod pre kontajner $0"

#: src/ContainerCheckpointModal.jsx:41
msgid "Checkpoint container $0"
msgstr "Vytvoriť kontrolný bod pre kontajner $0"

#: src/Containers.jsx:541
msgid "Click to see published ports"
msgstr ""

#: src/Containers.jsx:556
msgid "Click to see volumes"
msgstr ""

#: org.cockpit-project.docker.metainfo.xml:6
#, fuzzy
#| msgid "Docker containers"
msgid "Cockpit component for Docker containers"
msgstr "Docker kontajnery"

#: src/ImageRunModal.jsx:814 src/ImageRunModal.jsx:964
#: src/ContainerCommitModal.jsx:112 src/ImageDetails.jsx:15
#: src/ContainerDetails.jsx:40 src/ContainerHealthLogs.jsx:67
msgid "Command"
msgstr "Príkaz"

#: src/ImageHistory.jsx:33
#, fuzzy
#| msgid "Commit"
msgid "Comments"
msgstr "Vytvoriť"

#: src/ContainerCommitModal.jsx:144 src/Containers.jsx:263
msgid "Commit"
msgstr "Vytvoriť"

#: src/ContainerCommitModal.jsx:136
#, fuzzy
#| msgid "No containers"
msgid "Commit container"
msgstr "Žiadne kontajnery"

#: src/util.js:9
msgid "Configured"
msgstr "Nakonfigurovaný"

#: src/Containers.jsx:450
msgid "Console"
msgstr "Konzola"

#: src/Containers.jsx:583
msgid "Container"
msgstr "Kontajner"

#: src/ImageRunModal.jsx:306
msgid "Container failed to be created"
msgstr "Kontajner sa nepodarilo vytvoriť"

#: src/ImageRunModal.jsx:289
msgid "Container failed to be started"
msgstr "Kontajner sa nepodarilo spustiť"

#: src/ContainerTerminal.jsx:260
msgid "Container is not running"
msgstr "Kontajner nebeží"

#: src/ImageRunModal.jsx:695
msgid "Container name"
msgstr "Názov kontajneru"

#: src/ContainerRenameModal.jsx:27 src/ContainerRenameModal.jsx:38
#, fuzzy
#| msgid "Container name"
msgid "Container name is required."
msgstr "Názov kontajneru"

#: src/Volume.jsx:22
msgid "Container path"
msgstr "Cesta v kontajneri"

#: src/PublishPort.jsx:53
msgid "Container port"
msgstr "Port kontajneru"

#: src/Containers.jsx:796 src/Containers.jsx:802 src/Containers.jsx:833
msgid "Containers"
msgstr "Kontajnery"

#: src/ImageRunModal.jsx:1110 src/PodCreateModal.jsx:153
msgid "Create"
msgstr "Vytvoriť"

#: src/ContainerCommitModal.jsx:137
msgid "Create a new image based on the current state of the $0 container."
msgstr ""

#: src/ImageRunModal.jsx:1107
msgid "Create and run"
msgstr "Vytvoriť a spustiť"

#: src/ImageRunModal.jsx:1104 src/Images.jsx:401 src/Images.jsx:415
#: src/Containers.jsx:759
msgid "Create container"
msgstr "Vytvoriť kontajner"

#: src/ImageRunModal.jsx:1104
msgid "Create container in $0"
msgstr "Vytvoriť kontajner v $0"

#: src/Containers.jsx:843
msgid "Create container in pod"
msgstr "Vytvoriť kontajner v skupine"

#: src/Containers.jsx:751 src/PodCreateModal.jsx:149
#, fuzzy
#| msgid "Created"
msgid "Create pod"
msgstr "Vytvorený"

#: src/Images.jsx:181 src/ImageHistory.jsx:33 src/ContainerDetails.jsx:64
#: src/util.js:9 src/util.js:12 src/PruneUnusedContainersModal.jsx:65
msgid "Created"
msgstr "Vytvorený"

#: src/ImageHistory.jsx:33
#, fuzzy
#| msgid "Created"
msgid "Created by"
msgstr "Vytvorený"

#: src/ImageRunModal.jsx:882
#, fuzzy
#| msgid "CPU shares"
msgid "Decrease CPU shares"
msgstr "CPU podiely"

#: src/ImageRunModal.jsx:987
msgid "Decrease interval"
msgstr ""

#: src/ImageRunModal.jsx:921
#, fuzzy
#| msgid "Maximum retries"
msgid "Decrease maximum retries"
msgstr "Maximum pokusov"

#: src/ImageRunModal.jsx:840
msgid "Decrease memory"
msgstr ""

#: src/ImageRunModal.jsx:1061
msgid "Decrease retries"
msgstr ""

#: src/ImageRunModal.jsx:1037
#, fuzzy
#| msgid "Start docker"
msgid "Decrease start period"
msgstr "Spustiť docker"

#: src/ImageRunModal.jsx:1012
msgid "Decrease timeout"
msgstr ""

#: src/PodActions.jsx:46 src/PodActions.jsx:180 src/Images.jsx:421
#: src/ContainerDeleteModal.jsx:33 src/Containers.jsx:282
msgid "Delete"
msgstr "Odstrániť"

#: src/ImageDeleteModal.jsx:88
msgid "Delete $0"
msgstr "Odstrániť $0"

#: src/ForceRemoveModal.jsx:18 src/ContainerDeleteModal.jsx:31
#, fuzzy
#| msgid "Delete $0"
msgid "Delete $0?"
msgstr "Odstrániť $0"

#: src/PodActions.jsx:41
#, fuzzy
#| msgid "Delete $0"
msgid "Delete pod $0?"
msgstr "Odstrániť $0"

#: src/ImageDeleteModal.jsx:92
msgid "Delete tagged images"
msgstr "Zmazať označené obrazy"

#: src/PruneUnusedImagesModal.jsx:32
msgid "Delete unused system images:"
msgstr "Zmazať nepoužívané systémové obrazy:"

#: src/PruneUnusedImagesModal.jsx:32
msgid "Delete unused user images:"
msgstr "Zmazať nepoužívané užívateľské obrazy:"

#: src/ContainerDeleteModal.jsx:37
msgid "Deleting a container will erase all data in it."
msgstr "Zmazaním kontajneru sa zmažú všetky dáta v ňom."

#: src/Containers.jsx:70
#, fuzzy
#| msgid "Deleting a container will erase all data in it."
msgid "Deleting a running container will erase all data in it."
msgstr "Zmazaním kontajneru sa zmažú všetky dáta v ňom."

#: src/PodActions.jsx:61
msgid "Deleting this pod will remove the following containers:"
msgstr "Zmazanie tohto podu zmaže nasledujúce kontajnery:"

#: src/ImageRunModal.jsx:700 src/Images.jsx:150 src/Containers.jsx:438
msgid "Details"
msgstr "Podrobnosti"

#: src/Images.jsx:183
msgid "Disk space"
msgstr ""

#: src/ContainerCommitModal.jsx:126
msgid ""
"Docker format is useful when sharing the image with Docker or Moby Engine"
msgstr ""

#: src/ImageSearchModal.jsx:148
msgid "Download"
msgstr "Stiahnuť"

#: src/Images.jsx:348
msgid "Download new image"
msgstr "Stiahnuť nový obraz"

#: src/PodActions.jsx:57
msgid "Empty pod $0 will be permanently removed."
msgstr ""

#: src/ImageRunModal.jsx:809 src/ImageDetails.jsx:21
msgid "Entrypoint"
msgstr "Vstupný bod"

#: src/ImageRunModal.jsx:956 src/ContainerIntegration.jsx:116
msgid "Environment variables"
msgstr "Premenné prostredia"

#: src/util.js:12
msgid "Error"
msgstr "Chyba"

#: src/Images.jsx:56 src/Notification.jsx:42
msgid "Error message"
msgstr "Chybová správa"

#: src/ContainerTerminal.jsx:264
msgid "Error occurred while connecting console"
msgstr ""

#: src/ContainerCommitModal.jsx:107
msgid "Example, Your Name <yourname@example.com>"
msgstr "Príklad, Vaše Meno <vasemeno@priklad.sk>"

#: src/ImageRunModal.jsx:764
msgid "Example: $0"
msgstr "Príklad: $0"

#: src/ContainerDetails.jsx:14 src/util.js:9 src/util.js:12
msgid "Exited"
msgstr "Skončený"

#: src/ContainerHealthLogs.jsx:121
msgid "Failed health run"
msgstr ""

#: src/ContainerCheckpointModal.jsx:28
msgid "Failed to checkpoint container $0"
msgstr "Nepodarilo sa vytvoriť kontrolný bod pre kontajner $0"

#: src/ImageRunModal.jsx:295
msgid "Failed to clean up container"
msgstr "Nepodarilo sa zmazať kontajner"

#: src/ContainerCommitModal.jsx:81
msgid "Failed to commit container $0"
msgstr ""

#: src/ImageRunModal.jsx:357
msgid "Failed to create container $0"
msgstr "Nepodarilo sa vytvoriť kontajner $0"

#: src/Images.jsx:53
msgid "Failed to download image $0:$1"
msgstr "Nepodarilo sa stiahnuť obraz $0:$1"

#: src/Containers.jsx:59
msgid "Failed to force remove container $0"
msgstr "Nepodarilo sa vynútiť zmazanie kontajneru $0"

#: src/ImageDeleteModal.jsx:54
msgid "Failed to force remove image $0"
msgstr "Nepodarilo sa vynútiť zmazanie obrazu $0"

#: src/PodActions.jsx:116
msgid "Failed to force restart pod $0"
msgstr "Nepodarilo sa nútene reštartovať pod $0"

#: src/PodActions.jsx:94
msgid "Failed to force stop pod $0"
msgstr "Nepodarilo sa vynútiť zmazanie podu $0"

#: src/Containers.jsx:116
msgid "Failed to pause container $0"
msgstr "Nepodarilo sa zastaviť kontajner $0"

#: src/PodActions.jsx:161
msgid "Failed to pause pod $0"
msgstr "Nepodarilo sa zastaviť pod $0"

#: src/PruneUnusedContainersModal.jsx:57
#, fuzzy
#| msgid "Failed to remove container $0"
msgid "Failed to prune unused containers"
msgstr "Nepodarilo sa zmazať kontajner $0"

#: src/PruneUnusedImagesModal.jsx:73
#, fuzzy
#| msgid "Failed to remove container $0"
msgid "Failed to prune unused images"
msgstr "Nepodarilo sa zmazať kontajner $0"

#: src/ImageRunModal.jsx:363
msgid "Failed to pull image $0"
msgstr "Nepodarilo sa stiahnuť obraz $0"

#: src/ContainerDeleteModal.jsx:21
msgid "Failed to remove container $0"
msgstr "Nepodarilo sa zmazať kontajner $0"

#: src/ImageDeleteModal.jsx:78
msgid "Failed to remove image $0"
msgstr "Nepodarilo sa zmazať obraz $0"

#: src/ContainerRenameModal.jsx:53
#, fuzzy
#| msgid "Failed to resume container $0"
msgid "Failed to rename container $0"
msgstr "Nepodarilo sa spustiť kontajner $0"

#: src/Containers.jsx:147
msgid "Failed to restart container $0"
msgstr "Nepodarilo sa reštartovať kontajner $0"

#: src/PodActions.jsx:105
msgid "Failed to restart pod $0"
msgstr "Nepodarilo sa reštartovať pod $0"

#: src/ContainerRestoreModal.jsx:31
msgid "Failed to restore container $0"
msgstr "Nepodarilo sa obnoviť kontajner $0"

#: src/Containers.jsx:106
msgid "Failed to resume container $0"
msgstr "Nepodarilo sa spustiť kontajner $0"

#: src/PodActions.jsx:146
msgid "Failed to resume pod $0"
msgstr "Nepodarilo sa znovuspustiť pod $0"

#: src/ImageRunModal.jsx:350
msgid "Failed to run container $0"
msgstr "Nepodarilo sa spustiť kontajner $0"

#: src/ContainerHealthLogs.jsx:101 src/Containers.jsx:133
#, fuzzy
#| msgid "Failed to checkpoint container $0"
msgid "Failed to run health check on container $0"
msgstr "Nepodarilo sa vytvoriť kontrolný bod pre kontajner $0"

#: src/ImageRunModal.jsx:444 src/ImageSearchModal.jsx:92
#, fuzzy
#| msgid "Failed to search for images: $0"
msgid "Failed to search for images."
msgstr "Nepodarilo sa nájsť obrazy: $0"

#: src/ImageRunModal.jsx:444 src/ImageSearchModal.jsx:92
msgid "Failed to search for images: $0"
msgstr "Nepodarilo sa nájsť obrazy: $0"

#: src/ImageRunModal.jsx:442 src/ImageSearchModal.jsx:91
msgid "Failed to search for new images"
msgstr "Nepodarilo sa nájsť nové obrazy"

#: src/Containers.jsx:96
msgid "Failed to start container $0"
msgstr "Nepodarilo sa spustiť kontajner $0"

#: src/PodActions.jsx:131
msgid "Failed to start pod $0"
msgstr "Nepodarilo sa spustiť pod $0"

#: src/Containers.jsx:86
msgid "Failed to stop container $0"
msgstr "Nepodarilo sa zastaviť kontajner $0"

#: src/PodActions.jsx:83
msgid "Failed to stop pod $0"
msgstr "Nepodarilo sa zastaviť pod $0"

#: src/ContainerHealthLogs.jsx:91
msgid "Failing streak"
msgstr ""

#: src/ContainerCommitModal.jsx:151
#, fuzzy
#| msgid "Force stop"
msgid "Force commit"
msgstr "Vynútiť zastavenie"

#: src/ForceRemoveModal.jsx:23 src/PodActions.jsx:46
msgid "Force delete"
msgstr "Vynútiť odstránenie"

#: src/PodActions.jsx:40
#, fuzzy
#| msgid "Force delete"
msgid "Force delete pod $0?"
msgstr "Vynútiť odstránenie"

#: src/PodActions.jsx:120 src/Containers.jsx:203
msgid "Force restart"
msgstr "Vynútiť reštartovanie"

#: src/PodActions.jsx:98 src/ImageRunModal.jsx:60
#: src/ContainerHealthLogs.jsx:42 src/Containers.jsx:195
msgid "Force stop"
msgstr "Vynútiť zastavenie"

#: src/ImageRunModal.jsx:851
msgid "GB"
msgstr "GB"

#: src/ContainerDetails.jsx:52
msgid "Gateway"
msgstr "Brána"

#: src/ImageRunModal.jsx:963 src/Containers.jsx:457
msgid "Health check"
msgstr ""

#: src/ImageRunModal.jsx:972
msgid "Health check interval help"
msgstr ""

#: src/ImageRunModal.jsx:1047
msgid "Health check retries help"
msgstr ""

#: src/ImageRunModal.jsx:1022
msgid "Health check start period help"
msgstr ""

#: src/ImageRunModal.jsx:997
msgid "Health check timeout help"
msgstr ""

#: src/ImageRunModal.jsx:1070
msgid "Health failure check action help"
msgstr ""

#: src/Containers.jsx:311
msgid "Healthy"
msgstr ""

#: src/Images.jsx:303
msgid "Hide images"
msgstr "Skryť obrazy"

#: src/Images.jsx:253
msgid "Hide intermediate images"
msgstr "Skryť dočasné obrazy"

#: src/Images.jsx:159
msgid "History"
msgstr ""

#: src/Volume.jsx:17
msgid "Host path"
msgstr "Cesta na hostiteľovi"

#: src/PublishPort.jsx:33
msgid "Host port"
msgstr "Port na hostiteľovi"

#: src/PublishPort.jsx:36
msgid "Host port help"
msgstr "Nápoveda k portu na hostiteľovi"

#: src/Images.jsx:182 src/ContainerDetails.jsx:32
msgid "ID"
msgstr "ID"

#: src/PublishPort.jsx:17 src/ContainerDetails.jsx:48
msgid "IP address"
msgstr "IP adresa"

#: src/PublishPort.jsx:20
msgid "IP address help"
msgstr "Nápoveda k IP adrese"

#: src/ImageRunModal.jsx:729
msgid "Ideal for development"
msgstr ""

#: src/ImageRunModal.jsx:712
msgid "Ideal for running services"
msgstr ""

#: src/PublishPort.jsx:22
msgid ""
"If host IP is set to 0.0.0.0 or not set at all, the port will be bound on "
"all IPs on the host."
msgstr ""

#: src/PublishPort.jsx:38
msgid ""
"If the host port is not set the container port will be randomly assigned a "
"port on the host."
msgstr ""

#: src/ContainerRestoreModal.jsx:63
msgid "Ignore IP address if set statically"
msgstr "Ignorovať staticky nastavené IP adresy"

#: src/ContainerRestoreModal.jsx:66
msgid "Ignore MAC address if set statically"
msgstr "Ignorovať staticky nastavené MAC adresy"

#: src/ImageRunModal.jsx:757 src/Images.jsx:179 src/ContainerDetails.jsx:36
msgid "Image"
msgstr "Obraz"

#: src/ContainerCommitModal.jsx:44
msgid "Image name is not unique"
msgstr ""

#: src/ContainerCommitModal.jsx:35
#, fuzzy
#| msgid "Container name"
msgid "Image name is required"
msgstr "Názov kontajneru"

#: src/ImageRunModal.jsx:759
msgid "Image selection help"
msgstr "Nápoveda k výberu obrazu"

#: src/Images.jsx:259 src/Images.jsx:289
msgid "Images"
msgstr "Obrazy"

#: src/ImageRunModal.jsx:883
#, fuzzy
#| msgid "CPU shares"
msgid "Increase CPU shares"
msgstr "CPU podiely"

#: src/ImageRunModal.jsx:988
#, fuzzy
#| msgid "Integration"
msgid "Increase interval"
msgstr "Integrácia"

#: src/ImageRunModal.jsx:922
#, fuzzy
#| msgid "Maximum retries"
msgid "Increase maximum retries"
msgstr "Maximum pokusov"

#: src/ImageRunModal.jsx:841
msgid "Increase memory"
msgstr ""

#: src/ImageRunModal.jsx:1062
msgid "Increase retries"
msgstr ""

#: src/ImageRunModal.jsx:1038
#, fuzzy
#| msgid "Start docker"
msgid "Increase start period"
msgstr "Spustiť docker"

#: src/ImageRunModal.jsx:1013
msgid "Increase timeout"
msgstr ""

#: src/ImageRunModal.jsx:932 src/Containers.jsx:442
msgid "Integration"
msgstr "Integrácia"

#: src/ImageRunModal.jsx:970 src/ContainerHealthLogs.jsx:71
#, fuzzy
#| msgid "Integration"
msgid "Interval"
msgstr "Integrácia"

#: src/ImageRunModal.jsx:974
msgid "Interval how often health check is run."
msgstr ""

#: src/ContainerRenameModal.jsx:31 src/PodCreateModal.jsx:89
msgid ""
"Invalid characters. Name can only contain letters, numbers, and certain "
"punctuation (_ . -)."
msgstr ""

#: src/ImageRunModal.jsx:849
msgid "KB"
msgstr "KB"

#: src/ContainerCheckpointModal.jsx:55 src/ContainerRestoreModal.jsx:58
msgid "Keep all temporary checkpoint files"
msgstr ""

#: src/ImageRunModal.jsx:90
msgid "Key"
msgstr "Kľúč"

#: src/ContainerHealthLogs.jsx:111
msgid "Last 5 runs"
msgstr ""

#: src/ContainerCheckpointModal.jsx:57
msgid "Leave running after writing checkpoint to disk"
msgstr ""

#: src/ContainerIntegration.jsx:95 src/ImageHistory.jsx:59
#, fuzzy
#| msgid "Loading logs..."
msgid "Loading details..."
msgstr "Načítanie záznamov udalostí..."

#: src/ContainerLogs.jsx:53
msgid "Loading logs..."
msgstr "Načítanie záznamov udalostí..."

#: src/ImageUsedBy.jsx:12 src/Containers.jsx:597
msgid "Loading..."
msgstr "Načítanie..."

#: src/ImageRunModal.jsx:664
msgid "Local"
msgstr "Miestne"

#: src/ImageRunModal.jsx:547
msgid "Local images"
msgstr "Miestne obrazy"

#: src/ContainerHealthLogs.jsx:109 src/Containers.jsx:446
msgid "Logs"
msgstr "Záznamy udalostí"

#: src/ContainerDetails.jsx:56
msgid "MAC address"
msgstr "MAC adresa"

#: src/ImageRunModal.jsx:850
msgid "MB"
msgstr "MB"

#: src/ImageRunModal.jsx:914
msgid "Maximum retries"
msgstr "Maximum pokusov"

#: src/Containers.jsx:530 src/Containers.jsx:533 src/Containers.jsx:586
msgid "Memory"
msgstr "Pamäť"

#: src/ImageRunModal.jsx:827
msgid "Memory limit"
msgstr "Pamäťový limit"

#: src/ImageRunModal.jsx:844
msgid "Memory unit"
msgstr "Pamäťová jednotka"

#: src/Volume.jsx:27
msgid "Mode"
msgstr "Mód"

#: src/ImageDeleteModal.jsx:98
msgid "Multiple tags exist for this image. Select the tagged images to delete."
msgstr ""

#: src/ImageRunModal.jsx:692 src/PruneUnusedContainersModal.jsx:64
#: src/PodCreateModal.jsx:96
msgid "Name"
msgstr "Názov"

#: src/ContainerRenameModal.jsx:67
#, fuzzy
#| msgid "Container name"
msgid "New container name"
msgstr "Názov kontajneru"

#: src/ContainerCommitModal.jsx:90
msgid "New image name"
msgstr "Názov nového obrazu"

#: src/ImageRunModal.jsx:906
msgid "No"
msgstr "Nie"

#: src/ImageRunModal.jsx:57 src/ContainerHealthLogs.jsx:39
msgid "No action"
msgstr ""

#: src/Containers.jsx:594
msgid "No containers"
msgstr "Žiadne kontajnery"

#: src/ImageUsedBy.jsx:14
msgid "No containers are using this image"
msgstr "Tento obraz nepoužívajú žiadne kontajnery"

#: src/Containers.jsx:595
msgid "No containers in this pod"
msgstr "V tomto pode nie sú žiadne kontajnery"

#: src/Containers.jsx:599
msgid "No containers that match the current filter"
msgstr "Žiadne kontajneri nevyhovujú danému filtru"

#: src/ImageRunModal.jsx:954
msgid "No environment variables specified"
msgstr "Neboli definované žiadne premenné prostredia"

#: src/Images.jsx:186
msgid "No images"
msgstr "Žiadne obrazy"

#: src/ImageRunModal.jsx:782 src/ImageSearchModal.jsx:184
msgid "No images found"
msgstr "Žiadne obrazy neboli nájdené"

#: src/Images.jsx:190
msgid "No images that match the current filter"
msgstr "Žiadne obrazy nevyhovujú danému filtru"

#: src/Volume.jsx:38
msgid "No label"
msgstr ""

#: src/ImageRunModal.jsx:935 src/PodCreateModal.jsx:121
msgid "No ports exposed"
msgstr ""

#: src/ImageSearchModal.jsx:188
msgid "No results for $0"
msgstr "Žiaden výsledok pre $0"

#: src/Containers.jsx:601
msgid "No running containers"
msgstr "Žiadne spustené kontajnery"

#: src/ImageRunModal.jsx:944 src/PodCreateModal.jsx:131
msgid "No volumes specified"
msgstr "Žiadne špecifikované zväzky"

#: src/ImageRunModal.jsx:907
msgid "On failure"
msgstr "Pri chybe"

#: src/Containers.jsx:743
msgid "Only running"
msgstr "Iba bežiace"

#: src/ContainerCommitModal.jsx:118
msgid "Options"
msgstr "Možnosti"

#: src/ImageRunModal.jsx:702 src/ImageSearchModal.jsx:158
#: src/ContainerHeader.jsx:15 src/Images.jsx:180 src/Containers.jsx:584
#: src/PruneUnusedContainersModal.jsx:69 src/PodCreateModal.jsx:107
msgid "Owner"
msgstr "Vlastník"

#: src/ImageRunModal.jsx:704
#, fuzzy
#| msgid "Owner"
msgid "Owner help"
msgstr "Vlastník"

#: src/ContainerHealthLogs.jsx:121
msgid "Passed health run"
msgstr ""

#: src/ImageRunModal.jsx:960
msgid ""
"Paste one or more lines of key=value pairs into any field for bulk import"
msgstr ""

#: src/PodActions.jsx:165 src/Containers.jsx:211
msgid "Pause"
msgstr "Pozastaviť"

#: src/ContainerCommitModal.jsx:122
msgid "Pause container when creating image"
msgstr "Zastaviť kontajner keď sa vytvára obraz"

#: src/util.js:9 src/util.js:12
msgid "Paused"
msgstr "Pozastavený"

#: src/PodCreateModal.jsx:72
#, fuzzy
#| msgid "Container failed to be created"
msgid "Pod failed to be created"
msgstr "Kontajner sa nepodarilo vytvoriť"

#: src/PodCreateModal.jsx:99
msgid "Pod name"
msgstr ""

#: org.cockpit-project.docker.metainfo.xml:5
msgid "Docker"
msgstr "Docker"

#: src/index.html:20 src/manifest.json:0
msgid "Docker containers"
msgstr "Docker kontajnery"

<<<<<<< HEAD
#: src/app.jsx:671
msgid "Docker service is not active"
msgstr "Služba Docker nie je aktívna"
=======
#: src/app.jsx:679
msgid "Podman service is not active"
msgstr "Služba Podman nie je aktívna"
>>>>>>> 2b4b64b6

#: src/ImageRunModal.jsx:937 src/PodCreateModal.jsx:123
msgid "Port mapping"
msgstr "Mapovanie portov"

#: src/ImageDetails.jsx:39 src/ContainerIntegration.jsx:108
msgid "Ports"
msgstr "Porty"

#: src/ImageRunModal.jsx:721
msgid "Ports under 1024 can be mapped"
msgstr ""

#: src/Volume.jsx:40
msgid "Private"
msgstr "Súkromný"

#: src/PublishPort.jsx:64
msgid "Protocol"
msgstr "Protokol"

#: src/PruneUnusedImagesModal.jsx:95 src/PruneUnusedContainersModal.jsx:94
msgid "Prune"
msgstr "Prerezať"

#: src/Containers.jsx:339 src/PruneUnusedContainersModal.jsx:87
#, fuzzy
#| msgid "Prune unused images"
msgid "Prune unused containers"
msgstr "Prerezať nepoužívané obrazy"

#: src/PruneUnusedImagesModal.jsx:88 src/Images.jsx:360
msgid "Prune unused images"
msgstr "Prerezať nepoužívané obrazy"

#: src/PruneUnusedContainersModal.jsx:90 src/PruneUnusedContainersModal.jsx:94
#, fuzzy
#| msgid "No running containers"
msgid "Pruning containers"
msgstr "Žiadne spustené kontajnery"

#: src/PruneUnusedImagesModal.jsx:91 src/PruneUnusedImagesModal.jsx:95
msgid "Pruning images"
msgstr "Prerezávanie obrazov"

#: src/ImageRunModal.jsx:803
msgid "Pull latest image"
msgstr "Stiahnúť najnovší obraz"

#: src/Images.jsx:326
msgid "Pulling"
msgstr "Sťahuje sa"

#: src/ContainerIntegration.jsx:44
msgid "Read-only access"
msgstr ""

#: src/ContainerIntegration.jsx:43
msgid "Read-write access"
msgstr ""

#: src/ImageRunModal.jsx:105 src/Volume.jsx:47 src/PublishPort.jsx:79
msgid "Remove item"
msgstr "Odstrániť položku"

#: src/PruneUnusedContainersModal.jsx:99
#, fuzzy
#| msgid "Images and running containers"
msgid "Removes selected non-running containers"
msgstr "Obrazy a bežiace kontajnery"

#: src/util.js:9
msgid "Removing"
msgstr "Odstraňuje sa"

#: src/Containers.jsx:181 src/ContainerRenameModal.jsx:91
msgid "Rename"
msgstr ""

#: src/ContainerRenameModal.jsx:84
#, fuzzy
#| msgid "Restore container $0"
msgid "Rename container $0"
msgstr "Obnovenie kontajneru $0"

#: src/ImageRunModal.jsx:715
msgid "Resource limits can be set"
msgstr ""

#: src/PodActions.jsx:109 src/ImageRunModal.jsx:58
#: src/ContainerHealthLogs.jsx:40 src/util.js:9 src/Containers.jsx:199
msgid "Restart"
msgstr "Reštartovať"

#: src/ImageRunModal.jsx:891
#, fuzzy
#| msgid "Restart"
msgid "Restart policy"
msgstr "Reštartovať"

#: src/ImageRunModal.jsx:893 src/ImageRunModal.jsx:903
#, fuzzy
#| msgid "Host path"
msgid "Restart policy help"
msgstr "Cesta na hostiteľovi"

#: src/ImageRunModal.jsx:895
msgid "Restart policy to follow when containers exit."
msgstr ""

#: src/ImageRunModal.jsx:895
msgid ""
"Restart policy to follow when containers exit. Using linger for auto-"
"starting containers may not work in some circumstances, such as when "
"ecryptfs, systemd-homed, NFS, or 2FA are used on a user account."
msgstr ""

#: src/ContainerRestoreModal.jsx:49 src/Containers.jsx:249
msgid "Restore"
msgstr "Obnoviť"

#: src/ContainerRestoreModal.jsx:44
msgid "Restore container $0"
msgstr "Obnovenie kontajneru $0"

#: src/ContainerRestoreModal.jsx:60
msgid "Restore with established TCP connections"
msgstr ""

#: src/ImageRunModal.jsx:732
msgid "Restricted by user account permissions"
msgstr ""

#: src/PodActions.jsx:150 src/Containers.jsx:218
msgid "Resume"
msgstr ""

#: src/ImageRunModal.jsx:1045 src/ContainerHealthLogs.jsx:75
msgid "Retries"
msgstr ""

#: src/ImageSearchModal.jsx:189
#, fuzzy
#| msgid "Please retry another term."
msgid "Retry another term."
msgstr "Skúste iný pojem."

#: src/ContainerHealthLogs.jsx:105 src/Containers.jsx:272
msgid "Run health check"
msgstr ""

#: src/ImageUsedBy.jsx:35 src/util.js:9 src/util.js:12
msgid "Running"
msgstr ""

#: src/Volume.jsx:34
msgid "SELinux"
msgstr ""

#: src/ImageSearchModal.jsx:166
msgid "Search by name or description"
msgstr "Hľadať podľa mena alebo popisu"

#: src/ImageRunModal.jsx:654
msgid "Search by registry"
msgstr ""

#: src/ImageSearchModal.jsx:163
msgid "Search for"
msgstr ""

#: src/ImageSearchModal.jsx:135
msgid "Search for an image"
msgstr "Hľadanie obrazu"

#: src/ImageRunModal.jsx:787
msgid "Search string or container location"
msgstr ""

#: src/ImageSearchModal.jsx:182
msgid "Searching..."
msgstr "Hľadá sa..."

#: src/ImageRunModal.jsx:765
#, fuzzy
#| msgid "Loading..."
msgid "Searching: $0"
msgstr "Načítanie..."

#: src/Volume.jsx:39
msgid "Shared"
msgstr "Zdielaný"

#: src/Containers.jsx:738
msgid "Show"
msgstr ""

#: src/Images.jsx:303
msgid "Show images"
msgstr "Zobraziť obrazy"

#: src/Images.jsx:253
msgid "Show intermediate images"
msgstr ""

#: src/ContainerIntegration.jsx:84
#, fuzzy
#| msgid "Show images"
msgid "Show less"
msgstr "Zobraziť obrazy"

#: src/PruneUnusedImagesModal.jsx:48 src/ContainerIntegration.jsx:84
msgid "Show more"
msgstr "Zobraziť viac"

#: src/ImageHistory.jsx:33
msgid "Size"
msgstr "Veľkosť"

#: src/PodActions.jsx:135 src/app.jsx:725 src/Containers.jsx:238
msgid "Start"
msgstr "Spustiť"

#: src/ImageRunModal.jsx:1020 src/ContainerHealthLogs.jsx:79
#, fuzzy
#| msgid "Start docker"
msgid "Start period"
msgstr "Spustiť docker"

<<<<<<< HEAD
#: src/app.jsx:678
msgid "Start docker"
msgstr "Spustiť docker"
=======
#: src/app.jsx:686
msgid "Start podman"
msgstr "Spustiť podman"
>>>>>>> 2b4b64b6

#: src/ImageSearchModal.jsx:184
#, fuzzy
#| msgid "Please start typing to look for images."
msgid "Start typing to look for images."
msgstr "Začnite písať na vyhľadanie obrazov."

#: src/ContainerHealthLogs.jsx:111
#, fuzzy
#| msgid "Start"
msgid "Started at"
msgstr "Spustiť"

#: src/ContainerDetails.jsx:68 src/Containers.jsx:587
msgid "State"
msgstr "Stav"

#: src/ContainerHealthLogs.jsx:63
#, fuzzy
#| msgid "State"
msgid "Status"
msgstr "Stav"

#: src/PodActions.jsx:87 src/ImageRunModal.jsx:59
#: src/ContainerHealthLogs.jsx:41 src/Containers.jsx:191
msgid "Stop"
msgstr "Zastaviť"

#: src/util.js:9 src/util.js:12
msgid "Stopped"
msgstr "Zastavený"

#: src/ContainerCheckpointModal.jsx:60
msgid "Support preserving established TCP connections"
msgstr ""

#: src/ImageRunModal.jsx:709 src/ImageRunModal.jsx:744
#: src/ContainerHeader.jsx:20 src/PodCreateModal.jsx:109
msgid "System"
msgstr "Systém"

<<<<<<< HEAD
#: src/app.jsx:724
msgid "System Docker service is also available"
msgstr "Systémový docker je tiež dostupný"
=======
#: src/app.jsx:732
msgid "System Podman service is also available"
msgstr "Systémový podman je tiež dostupný"
>>>>>>> 2b4b64b6

#: src/PublishPort.jsx:70
msgid "TCP"
msgstr "TCP"

#: src/ImageSearchModal.jsx:138 src/ContainerCommitModal.jsx:98
msgid "Tag"
msgstr "Tag"

#: src/ImageDetails.jsx:27
msgid "Tags"
msgstr "Tagy"

#: org.cockpit-project.docker.metainfo.xml:10
msgid "The Cockpit user interface for Docker containers."
msgstr ""

#: src/ImageRunModal.jsx:1024
msgid "The initialization time needed for a container to bootstrap."
msgstr ""

#: src/ImageRunModal.jsx:999
msgid ""
"The maximum time allowed to complete the health check before an interval is "
"considered failed."
msgstr ""

#: src/ImageRunModal.jsx:1049
msgid ""
"The number of retries allowed before a healthcheck is considered to be "
"unhealthy."
msgstr ""

#: src/ImageRunModal.jsx:995 src/ContainerHealthLogs.jsx:83
msgid "Timeout"
msgstr ""

#: src/app.jsx:691
msgid "Troubleshoot"
msgstr "Riešiť problém"

#: src/ContainerHeader.jsx:28
msgid "Type to filter…"
msgstr ""

#: src/PublishPort.jsx:71
msgid "UDP"
msgstr "UDP"

#: src/ImageHistory.jsx:59
#, fuzzy
#| msgid "Failed to download image $0:$1"
msgid "Unable to load image history"
msgstr "Nepodarilo sa stiahnuť obraz $0:$1"

#: src/Containers.jsx:313
msgid "Unhealthy"
msgstr ""

#: src/ContainerDetails.jsx:12
msgid "Up since $0"
msgstr "Aktívny od $0"

#: src/ContainerCommitModal.jsx:127
msgid "Use legacy Docker format"
msgstr ""

#: src/Images.jsx:184 src/ImageDetails.jsx:33
msgid "Used by"
msgstr "Využívaný s"

#: src/app.jsx:67 src/app.jsx:570
msgid "User"
msgstr ""

<<<<<<< HEAD
#: src/app.jsx:731
msgid "User Docker service is also available"
msgstr "Užívateľský docker je tiež dostupný"
=======
#: src/app.jsx:739
msgid "User Podman service is also available"
msgstr "Užívateľský podman je tiež dostupný"
>>>>>>> 2b4b64b6

#: src/ImageRunModal.jsx:726 src/ImageRunModal.jsx:750
#: src/PodCreateModal.jsx:114
msgid "User:"
msgstr "Používateľ:"

#: src/ImageRunModal.jsx:95
msgid "Value"
msgstr "Hodnota"

#: src/ImageRunModal.jsx:946 src/ContainerIntegration.jsx:112
#: src/PodCreateModal.jsx:133
msgid "Volumes"
msgstr "Zväzky"

#: src/ImageRunModal.jsx:1068 src/ContainerHealthLogs.jsx:87
#, fuzzy
#| msgid "Checkpoint"
msgid "When unhealthy"
msgstr "Vytvoriť kontrolný bod"

#: src/ImageRunModal.jsx:823
msgid "With terminal"
msgstr "S terminálom"

#: src/Volume.jsx:29
msgid "Writable"
msgstr ""

#: src/manifest.json:0
msgid "container"
msgstr "kontajner"

#: src/ImageRunModal.jsx:334
msgid "downloading"
msgstr "sťahuje sa"

#: src/ImageRunModal.jsx:763
msgid "host[:port]/[user]/container[:tag]"
msgstr ""

#: src/manifest.json:0
msgid "image"
msgstr "obraz"

#: src/ImageSearchModal.jsx:171
msgid "in"
msgstr ""

#: src/Containers.jsx:389 src/Containers.jsx:390
msgid "n/a"
msgstr "Nedostupné"

#: src/Containers.jsx:389 src/Containers.jsx:390
msgid "not available"
msgstr "nedostupné"

#: src/Containers.jsx:858
msgid "pod group"
msgstr ""

#: src/manifest.json:0
msgid "docker"
msgstr "docker"

#: src/Containers.jsx:550
#, fuzzy
#| msgid "Ports"
msgid "ports"
msgstr "Porty"

#: src/ImageRunModal.jsx:992 src/ImageRunModal.jsx:1017
#: src/ImageRunModal.jsx:1042
msgid "seconds"
msgstr ""

#: src/ImageDeleteModal.jsx:112
msgid "select all"
msgstr ""

#: src/ImageSearchModal.jsx:159 src/Images.jsx:131 src/Containers.jsx:422
#: src/PruneUnusedContainersModal.jsx:28
msgid "system"
msgstr "systém"

#: src/Images.jsx:82 src/Images.jsx:89
msgid "unused"
msgstr "nepoužitý"

#: src/Images.jsx:131 src/Containers.jsx:422
#: src/PruneUnusedContainersModal.jsx:28
msgid "user:"
msgstr "používateľ:"

#: src/Containers.jsx:565
#, fuzzy
#| msgid "Volumes"
msgid "volumes"
msgstr "Zväzky"

#, fuzzy
#~| msgid "Restart"
#~ msgid "Restarting"
#~ msgstr "Reštartovať"

#, fuzzy
#~| msgid "Please confirm deletion of $0"
#~ msgid "Confirm deletion of $0"
#~ msgstr "Potvrďte zmazanie $0"

#, fuzzy
#~| msgid "Please confirm deletion of pod $0"
#~ msgid "Confirm deletion of pod $0"
#~ msgstr "Potvrďte zmazanie podu $0"

#, fuzzy
#~| msgid "Please confirm force deletion of pod $0"
#~ msgid "Confirm force deletion of pod $0"
#~ msgstr "Potvrďte vynútené zmazanie podu $0"

#, fuzzy
#~| msgid "Please confirm forced deletion of $0"
#~ msgid "Confirm forced deletion of $0"
#~ msgstr "Potvrďte nútené zmazanie $0"

#~ msgid "Container is currently running."
#~ msgstr "Kontajner momentálne beží."

#~ msgid "Do not include root file-system changes when exporting"
#~ msgstr "Do exportu nezahŕnať zmeny v koreňovom súborovovom systéme"

#, fuzzy
#~| msgid "Delete tagged images"
#~ msgid "Delete unused $0 images:"
#~ msgstr "Zmazať označené obrazy"

#~ msgid "created"
#~ msgstr "vytvorený"

#~ msgid "exited"
#~ msgstr "skončený"

#~ msgid "paused"
#~ msgstr "pozastavený"

#, fuzzy
#~| msgid "user"
#~ msgid "user"
#~ msgstr "používateľ"

#~ msgid "Commit image"
#~ msgstr "Vytvoriť obraz"

#~ msgid "Format"
#~ msgstr "Formát"

#~ msgid "Message"
#~ msgstr "Správa"

#~ msgid "Pause the container"
#~ msgstr "Pozastaviť kontajner"

#~ msgid "Add item"
#~ msgstr "Pridať položku"

#, fuzzy
#~| msgid "Host port"
#~ msgid "Host port (optional)"
#~ msgstr "Port na hostiteľovi"

#~ msgid "IP prefix length"
#~ msgstr "Dĺžka predpony IP adresy"

#~ msgid "Run"
#~ msgstr "Spustiť"

#~ msgid "Are you sure you want to delete this image?"
#~ msgstr "Ste si istý/istá, že chcete odstrániť tento obraz?"

#~ msgid "Could not attach to this container: $0"
#~ msgstr "Nepodarilo sa pripojiť k tomuto kontajneru: $0"

#~ msgid "Could not open channel: $0"
#~ msgstr "Nepodarilo sa otvoriť kanál: $0"

#~ msgid "Everything"
#~ msgstr "Všetko"

#~ msgid "Security"
#~ msgstr "Bezpečnosť"<|MERGE_RESOLUTION|>--- conflicted
+++ resolved
@@ -80,15 +80,9 @@
 msgid "Author"
 msgstr "Autor"
 
-<<<<<<< HEAD
-#: src/app.jsx:675
+#: src/app.jsx:683
 msgid "Automatically start docker on boot"
 msgstr "Spúšťať docker pri zavádzaní systému"
-=======
-#: src/app.jsx:683
-msgid "Automatically start podman on boot"
-msgstr "Spúšťať podman pri zavádzaní systému"
->>>>>>> 2b4b64b6
 
 #: src/Containers.jsx:523 src/Containers.jsx:526 src/Containers.jsx:585
 msgid "CPU"
@@ -963,15 +957,9 @@
 msgid "Docker containers"
 msgstr "Docker kontajnery"
 
-<<<<<<< HEAD
-#: src/app.jsx:671
+#: src/app.jsx:679
 msgid "Docker service is not active"
 msgstr "Služba Docker nie je aktívna"
-=======
-#: src/app.jsx:679
-msgid "Podman service is not active"
-msgstr "Služba Podman nie je aktívna"
->>>>>>> 2b4b64b6
 
 #: src/ImageRunModal.jsx:937 src/PodCreateModal.jsx:123
 msgid "Port mapping"
@@ -1201,15 +1189,9 @@
 msgid "Start period"
 msgstr "Spustiť docker"
 
-<<<<<<< HEAD
-#: src/app.jsx:678
+#: src/app.jsx:686
 msgid "Start docker"
 msgstr "Spustiť docker"
-=======
-#: src/app.jsx:686
-msgid "Start podman"
-msgstr "Spustiť podman"
->>>>>>> 2b4b64b6
 
 #: src/ImageSearchModal.jsx:184
 #, fuzzy
@@ -1251,15 +1233,9 @@
 msgid "System"
 msgstr "Systém"
 
-<<<<<<< HEAD
-#: src/app.jsx:724
+#: src/app.jsx:732
 msgid "System Docker service is also available"
 msgstr "Systémový docker je tiež dostupný"
-=======
-#: src/app.jsx:732
-msgid "System Podman service is also available"
-msgstr "Systémový podman je tiež dostupný"
->>>>>>> 2b4b64b6
 
 #: src/PublishPort.jsx:70
 msgid "TCP"
@@ -1335,15 +1311,9 @@
 msgid "User"
 msgstr ""
 
-<<<<<<< HEAD
-#: src/app.jsx:731
+#: src/app.jsx:739
 msgid "User Docker service is also available"
 msgstr "Užívateľský docker je tiež dostupný"
-=======
-#: src/app.jsx:739
-msgid "User Podman service is also available"
-msgstr "Užívateľský podman je tiež dostupný"
->>>>>>> 2b4b64b6
 
 #: src/ImageRunModal.jsx:726 src/ImageRunModal.jsx:750
 #: src/PodCreateModal.jsx:114

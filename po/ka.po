--- conflicted
+++ resolved
@@ -81,15 +81,9 @@
 msgid "Author"
 msgstr "ავტორი"
 
-<<<<<<< HEAD
-#: src/app.jsx:683
+#: src/app.jsx:641
 msgid "Automatically start docker on boot"
 msgstr "docker-ის გაშვება სისტემის ჩატვირთვისას"
-=======
-#: src/app.jsx:641
-msgid "Automatically start podman on boot"
-msgstr "podman-ის გაშვება სისტემის ჩატვირთვისას"
->>>>>>> ddeec5e2
 
 #: src/Containers.jsx:535 src/Containers.jsx:538 src/Containers.jsx:597
 msgid "CPU"
@@ -919,15 +913,9 @@
 msgid "Docker containers"
 msgstr "Docker-ის კონტეინერები"
 
-<<<<<<< HEAD
-#: src/app.jsx:679
+#: src/app.jsx:637
 msgid "Docker service is not active"
 msgstr "Docker-ის სერვისი აქტიური არაა"
-=======
-#: src/app.jsx:637
-msgid "Podman service is not active"
-msgstr "Podman-ის სერვისი აქტიური არაა"
->>>>>>> ddeec5e2
 
 #: src/ImageRunModal.jsx:935 src/PodCreateModal.jsx:124
 msgid "Port mapping"
@@ -1141,15 +1129,9 @@
 msgid "Start period"
 msgstr "გაშვების პერიოდი"
 
-<<<<<<< HEAD
-#: src/app.jsx:686
+#: src/app.jsx:644
 msgid "Start docker"
 msgstr "Docker-ის გაშვება"
-=======
-#: src/app.jsx:644
-msgid "Start podman"
-msgstr "Podman-ის გაშვება"
->>>>>>> ddeec5e2
 
 #: src/ImageSearchModal.jsx:185
 msgid "Start typing to look for images."
@@ -1185,15 +1167,9 @@
 msgid "System"
 msgstr "სისტემა"
 
-<<<<<<< HEAD
-#: src/app.jsx:732
+#: src/app.jsx:690
 msgid "System Docker service is also available"
 msgstr "ასევე ხელმისაწვდომია Docker-ის სისტემური სერვისი"
-=======
-#: src/app.jsx:690
-msgid "System Podman service is also available"
-msgstr "ასევე ხელმისაწვდომია Podman-ის სისტემური სერვისი"
->>>>>>> ddeec5e2
 
 #: src/PublishPort.jsx:70
 msgid "TCP"
@@ -1270,15 +1246,9 @@
 msgid "User"
 msgstr "მომხმარებელი"
 
-<<<<<<< HEAD
-#: src/app.jsx:739
+#: src/app.jsx:697
 msgid "User Docker service is also available"
 msgstr "ასევე ხელმისაწვდომია Docker-ის მომხმარებლის სერვისი"
-=======
-#: src/app.jsx:697
-msgid "User Podman service is also available"
-msgstr "ასევე ხელმისაწვდომია Podman-ის მომხმარებლის სერვისი"
->>>>>>> ddeec5e2
 
 #: src/ImageRunModal.jsx:724 src/ImageRunModal.jsx:748
 #: src/PodCreateModal.jsx:115

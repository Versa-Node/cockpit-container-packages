--- conflicted
+++ resolved
@@ -76,15 +76,9 @@
 msgid "Author"
 msgstr "작성자"
 
-<<<<<<< HEAD
-#: src/app.jsx:675
+#: src/app.jsx:683
 msgid "Automatically start docker on boot"
 msgstr "부트시 자동으로 docker 시작"
-=======
-#: src/app.jsx:683
-msgid "Automatically start podman on boot"
-msgstr "부트시 자동으로 podman 시작"
->>>>>>> 2b4b64b6
 
 #: src/Containers.jsx:523 src/Containers.jsx:526 src/Containers.jsx:585
 msgid "CPU"
@@ -905,13 +899,8 @@
 msgid "Docker containers"
 msgstr "포드맨 컨테이너"
 
-<<<<<<< HEAD
-#: src/app.jsx:671
+#: src/app.jsx:679
 msgid "Docker service is not active"
-=======
-#: src/app.jsx:679
-msgid "Podman service is not active"
->>>>>>> 2b4b64b6
 msgstr "포드맨 서비스가 동작하지 않습니다"
 
 #: src/ImageRunModal.jsx:937 src/PodCreateModal.jsx:123
@@ -1125,13 +1114,8 @@
 msgid "Start period"
 msgstr "시작 주기"
 
-<<<<<<< HEAD
-#: src/app.jsx:678
+#: src/app.jsx:686
 msgid "Start docker"
-=======
-#: src/app.jsx:686
-msgid "Start podman"
->>>>>>> 2b4b64b6
 msgstr "포드맨 시작"
 
 #: src/ImageSearchModal.jsx:184
@@ -1168,13 +1152,8 @@
 msgid "System"
 msgstr "시스템"
 
-<<<<<<< HEAD
-#: src/app.jsx:724
+#: src/app.jsx:732
 msgid "System Docker service is also available"
-=======
-#: src/app.jsx:732
-msgid "System Podman service is also available"
->>>>>>> 2b4b64b6
 msgstr "시스템 포드맨 서비스도 사용 할 수 있습니다"
 
 #: src/PublishPort.jsx:70
@@ -1250,13 +1229,8 @@
 msgid "User"
 msgstr "사용자"
 
-<<<<<<< HEAD
-#: src/app.jsx:731
+#: src/app.jsx:739
 msgid "User Docker service is also available"
-=======
-#: src/app.jsx:739
-msgid "User Podman service is also available"
->>>>>>> 2b4b64b6
 msgstr "사용자 포드맨 서비스가 사용 할 수 없습니다"
 
 #: src/ImageRunModal.jsx:726 src/ImageRunModal.jsx:750

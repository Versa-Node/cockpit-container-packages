# #-#-#-#-#  docker.js.pot (PACKAGE VERSION)  #-#-#-#-#
# SOME DESCRIPTIVE TITLE.
# Copyright (C) YEAR THE PACKAGE'S COPYRIGHT HOLDER
# This file is distributed under the same license as the PACKAGE package.
# Álvaro Castillo <sincorchetes@gmail.com>, 2020.
msgid ""
msgstr ""
"Project-Id-Version: PACKAGE_VERSION\n"
"Report-Msgid-Bugs-To: \n"
"POT-Creation-Date: 2023-07-12 03:14+0000\n"
"PO-Revision-Date: 2023-05-06 15:20+0000\n"
"Last-Translator: Miguel Ángel Sánchez <maletils@gmail.com>\n"
"Language-Team: Spanish <https://translate.fedoraproject.org/projects/cockpit-"
"docker/main/es/>\n"
"Language: es\n"
"MIME-Version: 1.0\n"
"Content-Type: text/plain; charset=UTF-8\n"
"Content-Transfer-Encoding: 8bit\n"
"Plural-Forms: nplurals=2; plural=n != 1\n"
"X-Generator: Weblate 4.15.2\n"

#: src/Images.jsx:86
msgid "$0 container"
msgid_plural "$0 containers"
msgstr[0] "$0 contenedor"
msgstr[1] "$0 contenedores"

#: src/Images.jsx:272
msgid "$0 image total, $1"
msgid_plural "$0 images total, $1"
msgstr[0] "$0 imagen, $1"
msgstr[1] "$0 imágenes en total, $1"

#: src/ContainerHealthLogs.jsx:35
msgid "$0 second"
msgid_plural "$0 seconds"
msgstr[0] "$0 segundo"
msgstr[1] "$0 segundos"

#: src/Images.jsx:276
msgid "$0 unused image, $1"
msgid_plural "$0 unused images, $1"
msgstr[0] "$0 imagen sin usar, $1"
msgstr[1] "$0 imágenes sin usar, $1"

#: src/ImageRunModal.jsx:1072
msgid "Action to take once the container transitions to an unhealthy state."
msgstr ""
"Acción a tomar una vez que el contenedor pase a un mal estado de salud."

#: src/ImageRunModal.jsx:938 src/PodCreateModal.jsx:124
msgid "Add port mapping"
msgstr "Añadir mapeo de puertos"

#: src/ImageRunModal.jsx:957
msgid "Add variable"
msgstr "Añadir variable"

#: src/ImageRunModal.jsx:947 src/PodCreateModal.jsx:134
msgid "Add volume"
msgstr "Añadir volumen"

#: src/ImageRunModal.jsx:655 src/ContainerHeader.jsx:21 src/Containers.jsx:742
msgid "All"
msgstr "Todos"

#: src/ImageSearchModal.jsx:175
msgid "All registries"
msgstr "Todos los registros"

#: src/ImageRunModal.jsx:908
msgid "Always"
msgstr "Siempre"

#: src/PodActions.jsx:55
msgid "An error occurred"
msgstr "Ocurrió un error"

#: src/ContainerCommitModal.jsx:105
msgid "Author"
msgstr "Autor"

<<<<<<< HEAD
#: src/app.jsx:675
msgid "Automatically start docker on boot"
msgstr "Iniciar docker en el arranque"
=======
#: src/app.jsx:683
msgid "Automatically start podman on boot"
msgstr "Iniciar podman en el arranque"
>>>>>>> 2b4b64b6

#: src/Containers.jsx:523 src/Containers.jsx:526 src/Containers.jsx:585
msgid "CPU"
msgstr "CPU"

#: src/ImageRunModal.jsx:861
msgid "CPU Shares help"
msgstr "Ayuda sobre shares de CPU"

#: src/ImageRunModal.jsx:859
msgid "CPU shares"
msgstr "Shares de CPU"

#: src/ImageRunModal.jsx:863
msgid ""
"CPU shares determine the priority of running containers. Default priority is "
"1024. A higher number prioritizes this container. A lower number decreases "
"priority."
msgstr ""
"Los shares de CPU determinan la prioridad de ejecución de contenedores. La "
"prioridad por defecto es 1024. Un número mayor prioriza este contenedor. Un "
"número menor reduce la prioridad."

#: src/ForceRemoveModal.jsx:25 src/PodActions.jsx:50 src/ImageRunModal.jsx:1113
#: src/ImageSearchModal.jsx:151 src/ContainerCommitModal.jsx:157
#: src/PruneUnusedImagesModal.jsx:97 src/ContainerCheckpointModal.jsx:50
#: src/ImageDeleteModal.jsx:94 src/ContainerRestoreModal.jsx:53
#: src/ContainerDeleteModal.jsx:34 src/PruneUnusedContainersModal.jsx:96
#: src/ContainerRenameModal.jsx:96 src/PodCreateModal.jsx:156
msgid "Cancel"
msgstr "Cancelar"

#: src/Containers.jsx:315
msgid "Checking health"
msgstr "Comprobando estado de salud"

#: src/ContainerCheckpointModal.jsx:46 src/Containers.jsx:228
msgid "Checkpoint"
msgstr "Checkpoint"

#: src/ImageRunModal.jsx:718
msgid "Checkpoint and restore support"
msgstr "Soporte para checkpoint y restauración"

#: src/ContainerCheckpointModal.jsx:41
msgid "Checkpoint container $0"
msgstr "Crear checkpoint del contenedor $0"

#: src/Containers.jsx:541
msgid "Click to see published ports"
msgstr "Pulse para ver los puertos publicados"

#: src/Containers.jsx:556
msgid "Click to see volumes"
msgstr "Pulse para ver los volúmenes"

#: org.cockpit-project.docker.metainfo.xml:6
msgid "Cockpit component for Docker containers"
msgstr "Componente Cockpit para contenedores Docker"

#: src/ImageRunModal.jsx:814 src/ImageRunModal.jsx:964
#: src/ContainerCommitModal.jsx:112 src/ImageDetails.jsx:15
#: src/ContainerDetails.jsx:40 src/ContainerHealthLogs.jsx:67
msgid "Command"
msgstr "Comando"

#: src/ImageHistory.jsx:33
msgid "Comments"
msgstr "Comentarios"

#: src/ContainerCommitModal.jsx:144 src/Containers.jsx:263
msgid "Commit"
msgstr "Commit"

#: src/ContainerCommitModal.jsx:136
msgid "Commit container"
msgstr "Confirmar contenedor"

#: src/util.js:9
msgid "Configured"
msgstr "Configurado"

#: src/Containers.jsx:450
msgid "Console"
msgstr "Consola"

#: src/Containers.jsx:583
msgid "Container"
msgstr "Contenedores"

#: src/ImageRunModal.jsx:306
msgid "Container failed to be created"
msgstr "Falló al crear el contenedor"

#: src/ImageRunModal.jsx:289
msgid "Container failed to be started"
msgstr "El contenedor no pudo ser iniciado"

#: src/ContainerTerminal.jsx:260
msgid "Container is not running"
msgstr "El contenedor no se está ejecutando"

#: src/ImageRunModal.jsx:695
msgid "Container name"
msgstr "Nombre de contenedor"

#: src/ContainerRenameModal.jsx:27 src/ContainerRenameModal.jsx:38
msgid "Container name is required."
msgstr "Se requiere un nombre para el contenedor."

#: src/Volume.jsx:22
msgid "Container path"
msgstr "Ruta del contenedor"

#: src/PublishPort.jsx:53
msgid "Container port"
msgstr "Puerto del contenedor"

#: src/Containers.jsx:796 src/Containers.jsx:802 src/Containers.jsx:833
msgid "Containers"
msgstr "Contenedores"

#: src/ImageRunModal.jsx:1110 src/PodCreateModal.jsx:153
msgid "Create"
msgstr "Crear"

#: src/ContainerCommitModal.jsx:137
msgid "Create a new image based on the current state of the $0 container."
msgstr "Crear una imagen nueva basada en el estado actual del contenedor $0."

#: src/ImageRunModal.jsx:1107
msgid "Create and run"
msgstr "Crear y ejecutar"

#: src/ImageRunModal.jsx:1104 src/Images.jsx:401 src/Images.jsx:415
#: src/Containers.jsx:759
msgid "Create container"
msgstr "Crear contenedor"

#: src/ImageRunModal.jsx:1104
msgid "Create container in $0"
msgstr "Crear contenedor en $0"

#: src/Containers.jsx:843
msgid "Create container in pod"
msgstr "Crear un contenedor en el pod"

#: src/Containers.jsx:751 src/PodCreateModal.jsx:149
msgid "Create pod"
msgstr "Crear pod"

#: src/Images.jsx:181 src/ImageHistory.jsx:33 src/ContainerDetails.jsx:64
#: src/util.js:9 src/util.js:12 src/PruneUnusedContainersModal.jsx:65
msgid "Created"
msgstr "Creado"

#: src/ImageHistory.jsx:33
msgid "Created by"
msgstr "Creada por"

#: src/ImageRunModal.jsx:882
msgid "Decrease CPU shares"
msgstr "Reducir shares de CPU"

#: src/ImageRunModal.jsx:987
msgid "Decrease interval"
msgstr "Reducir intervalo"

#: src/ImageRunModal.jsx:921
msgid "Decrease maximum retries"
msgstr "Reducir el número máximo de reintentos"

#: src/ImageRunModal.jsx:840
msgid "Decrease memory"
msgstr "Reducir la cantidad de memoria"

#: src/ImageRunModal.jsx:1061
msgid "Decrease retries"
msgstr "Reducir el número de reintentos"

#: src/ImageRunModal.jsx:1037
msgid "Decrease start period"
msgstr "Reducir el periodo de arranque"

#: src/ImageRunModal.jsx:1012
msgid "Decrease timeout"
msgstr "Reducir el tiempo de espera"

#: src/PodActions.jsx:46 src/PodActions.jsx:180 src/Images.jsx:421
#: src/ContainerDeleteModal.jsx:33 src/Containers.jsx:282
msgid "Delete"
msgstr "Eliminar"

#: src/ImageDeleteModal.jsx:88
msgid "Delete $0"
msgstr "Eliminar $0"

#: src/ForceRemoveModal.jsx:18 src/ContainerDeleteModal.jsx:31
msgid "Delete $0?"
msgstr "¿Eliminar $0?"

#: src/PodActions.jsx:41
msgid "Delete pod $0?"
msgstr "¿Eliminar pod $0?"

#: src/ImageDeleteModal.jsx:92
msgid "Delete tagged images"
msgstr "Borrar imágenes seleccionadas"

#: src/PruneUnusedImagesModal.jsx:32
msgid "Delete unused system images:"
msgstr "Borrar imágenes del sistema sin usar:"

#: src/PruneUnusedImagesModal.jsx:32
msgid "Delete unused user images:"
msgstr "Borrar imágenes del usuario sin usar:"

#: src/ContainerDeleteModal.jsx:37
msgid "Deleting a container will erase all data in it."
msgstr "Eliminando un contenedor se borrará toda la información que hay en él."

#: src/Containers.jsx:70
msgid "Deleting a running container will erase all data in it."
msgstr ""
"Eliminando un contenedor en ejecución borrará toda la información que haya "
"en él."

#: src/PodActions.jsx:61
msgid "Deleting this pod will remove the following containers:"
msgstr "Eliminando este pod eliminará los siguientes contenedores:"

#: src/ImageRunModal.jsx:700 src/Images.jsx:150 src/Containers.jsx:438
msgid "Details"
msgstr "Detalles"

#: src/Images.jsx:183
msgid "Disk space"
msgstr "Tamaño en disco"

#: src/ContainerCommitModal.jsx:126
msgid ""
"Docker format is useful when sharing the image with Docker or Moby Engine"
msgstr ""
"El formato Docker es útil para compartir la imagen con Docker o Moby Engine"

#: src/ImageSearchModal.jsx:148
msgid "Download"
msgstr "Descargar"

#: src/Images.jsx:348
msgid "Download new image"
msgstr "Descargar nueva imagen"

#: src/PodActions.jsx:57
msgid "Empty pod $0 will be permanently removed."
msgstr "El pod $0, vacío, será eliminado permanentemente."

#: src/ImageRunModal.jsx:809 src/ImageDetails.jsx:21
msgid "Entrypoint"
msgstr "Punto de entrada"

#: src/ImageRunModal.jsx:956 src/ContainerIntegration.jsx:116
msgid "Environment variables"
msgstr "Variables de entorno"

#: src/util.js:12
msgid "Error"
msgstr "Error"

#: src/Images.jsx:56 src/Notification.jsx:42
msgid "Error message"
msgstr "Mensaje de error"

#: src/ContainerTerminal.jsx:264
msgid "Error occurred while connecting console"
msgstr "Hubo un error al conectar la consola"

#: src/ContainerCommitModal.jsx:107
msgid "Example, Your Name <yourname@example.com>"
msgstr "Por ejemplo, Tu Nombre <tunombre@ejemplo.es>"

#: src/ImageRunModal.jsx:764
msgid "Example: $0"
msgstr "Por ejemplo: $0"

#: src/ContainerDetails.jsx:14 src/util.js:9 src/util.js:12
msgid "Exited"
msgstr "Finalizado"

#: src/ContainerHealthLogs.jsx:121
msgid "Failed health run"
msgstr "Comprobación de estado de salud fallada"

#: src/ContainerCheckpointModal.jsx:28
msgid "Failed to checkpoint container $0"
msgstr "Fallo hacer el checkpoint del contenedor $0"

#: src/ImageRunModal.jsx:295
msgid "Failed to clean up container"
msgstr "Fallo al limpiar el contenedor"

#: src/ContainerCommitModal.jsx:81
msgid "Failed to commit container $0"
msgstr "Falló hacer el commit en el contenedor $0"

#: src/ImageRunModal.jsx:357
msgid "Failed to create container $0"
msgstr "Fallo al crear el contenedor $0"

#: src/Images.jsx:53
msgid "Failed to download image $0:$1"
msgstr "Fallo al descargar la imagen $0:$1"

#: src/Containers.jsx:59
msgid "Failed to force remove container $0"
msgstr "Falló al forzar el borrado del contenedor $0"

#: src/ImageDeleteModal.jsx:54
msgid "Failed to force remove image $0"
msgstr "Fallo al forzar el borrado de la imagen $0"

#: src/PodActions.jsx:116
msgid "Failed to force restart pod $0"
msgstr "Fallo al reiniciar forzadamente el pod $0"

#: src/PodActions.jsx:94
msgid "Failed to force stop pod $0"
msgstr "Fallo al detener forzadamente el pod $0"

#: src/Containers.jsx:116
msgid "Failed to pause container $0"
msgstr "Fallo al pausar el contenedor $0"

#: src/PodActions.jsx:161
msgid "Failed to pause pod $0"
msgstr "Fallo al pausar el pod $0"

#: src/PruneUnusedContainersModal.jsx:57
#, fuzzy
#| msgid "Failed to prune unused images"
msgid "Failed to prune unused containers"
msgstr "Fallo al eliminar las imágenes no usadas"

#: src/PruneUnusedImagesModal.jsx:73
msgid "Failed to prune unused images"
msgstr "Fallo al eliminar las imágenes no usadas"

#: src/ImageRunModal.jsx:363
msgid "Failed to pull image $0"
msgstr "Fallo al obtener la imagen $0"

#: src/ContainerDeleteModal.jsx:21
msgid "Failed to remove container $0"
msgstr "Falló al eliminar el contenedor $0"

#: src/ImageDeleteModal.jsx:78
msgid "Failed to remove image $0"
msgstr "Fallo al eliminar la imagen $0"

#: src/ContainerRenameModal.jsx:53
msgid "Failed to rename container $0"
msgstr "Fallo al renombrar el contenedor $0"

#: src/Containers.jsx:147
msgid "Failed to restart container $0"
msgstr "Falló al reiniciar el contenedor $0"

#: src/PodActions.jsx:105
msgid "Failed to restart pod $0"
msgstr "Fallo al reiniciar el pod $0"

#: src/ContainerRestoreModal.jsx:31
msgid "Failed to restore container $0"
msgstr "Fallo al restaurar el contenedor $0"

#: src/Containers.jsx:106
msgid "Failed to resume container $0"
msgstr "Fallo al reanudar el contenedor $0"

#: src/PodActions.jsx:146
msgid "Failed to resume pod $0"
msgstr "Fallo al reanudar el pod $0"

#: src/ImageRunModal.jsx:350
msgid "Failed to run container $0"
msgstr "Fallo al iniciar el contenedor $0"

#: src/ContainerHealthLogs.jsx:101 src/Containers.jsx:133
msgid "Failed to run health check on container $0"
msgstr "Fallo al comprobar el estado de salud del contenedor $0"

#: src/ImageRunModal.jsx:444 src/ImageSearchModal.jsx:92
msgid "Failed to search for images."
msgstr "Fallo al buscar imágenes."

#: src/ImageRunModal.jsx:444 src/ImageSearchModal.jsx:92
msgid "Failed to search for images: $0"
msgstr "Fallo al buscar las imágenes: $0"

#: src/ImageRunModal.jsx:442 src/ImageSearchModal.jsx:91
msgid "Failed to search for new images"
msgstr "Falló al buscar nuevas imágenes"

#: src/Containers.jsx:96
msgid "Failed to start container $0"
msgstr "Falló al iniciar el contenedor $0"

#: src/PodActions.jsx:131
msgid "Failed to start pod $0"
msgstr "Fallo al iniciar el pod $0"

#: src/Containers.jsx:86
msgid "Failed to stop container $0"
msgstr "Falló al parar el contenedor $0"

#: src/PodActions.jsx:83
msgid "Failed to stop pod $0"
msgstr "Fallo al parar el pod $0"

#: src/ContainerHealthLogs.jsx:91
msgid "Failing streak"
msgstr "Racha de fallos"

#: src/ContainerCommitModal.jsx:151
msgid "Force commit"
msgstr "Forzar commit"

#: src/ForceRemoveModal.jsx:23 src/PodActions.jsx:46
msgid "Force delete"
msgstr "Forzar el borrado"

#: src/PodActions.jsx:40
msgid "Force delete pod $0?"
msgstr "¿Forzar la eliminación del pod $0?"

#: src/PodActions.jsx:120 src/Containers.jsx:203
msgid "Force restart"
msgstr "Forzar el reinicio"

#: src/PodActions.jsx:98 src/ImageRunModal.jsx:60
#: src/ContainerHealthLogs.jsx:42 src/Containers.jsx:195
msgid "Force stop"
msgstr "Forzar la parada"

#: src/ImageRunModal.jsx:851
msgid "GB"
msgstr "GB"

#: src/ContainerDetails.jsx:52
msgid "Gateway"
msgstr "Puerta de enlace"

#: src/ImageRunModal.jsx:963 src/Containers.jsx:457
msgid "Health check"
msgstr "Comprobación del estado de salud"

#: src/ImageRunModal.jsx:972
msgid "Health check interval help"
msgstr "Ayuda sobre el intervalo de comprobación del estado de salud"

#: src/ImageRunModal.jsx:1047
msgid "Health check retries help"
msgstr ""
"Ayuda sobre el número de reintentos de comprobación del estado de salud"

#: src/ImageRunModal.jsx:1022
msgid "Health check start period help"
msgstr "Ayuda sobre el periodo de arranque de comprobación del estado de salud"

#: src/ImageRunModal.jsx:997
msgid "Health check timeout help"
msgstr "Ayuda sobre el tiempo de espera de comprobación del estado de salud"

#: src/ImageRunModal.jsx:1070
msgid "Health failure check action help"
msgstr "Ayuda sobre la acción al fallo al comprobar el estado de salud"

#: src/Containers.jsx:311
msgid "Healthy"
msgstr "Buen estado de salud"

#: src/Images.jsx:303
msgid "Hide images"
msgstr "Ocultar imágenes"

#: src/Images.jsx:253
msgid "Hide intermediate images"
msgstr "Ocultar imágenes intermedias"

#: src/Images.jsx:159
msgid "History"
msgstr "Historial"

#: src/Volume.jsx:17
msgid "Host path"
msgstr "Ruta del anfitrión"

#: src/PublishPort.jsx:33
msgid "Host port"
msgstr "Puerto del anfitrión"

#: src/PublishPort.jsx:36
msgid "Host port help"
msgstr "Ayuda sobre el puerto del anfitrión"

#: src/Images.jsx:182 src/ContainerDetails.jsx:32
msgid "ID"
msgstr "ID"

#: src/PublishPort.jsx:17 src/ContainerDetails.jsx:48
msgid "IP address"
msgstr "Dirección IP"

#: src/PublishPort.jsx:20
msgid "IP address help"
msgstr "Ayuda sobre la dirección IP"

#: src/ImageRunModal.jsx:729
msgid "Ideal for development"
msgstr "Idóneo para entornos de desarrollo"

#: src/ImageRunModal.jsx:712
msgid "Ideal for running services"
msgstr "Idóneo para ejecutar servicios"

#: src/PublishPort.jsx:22
msgid ""
"If host IP is set to 0.0.0.0 or not set at all, the port will be bound on "
"all IPs on the host."
msgstr ""
"Si la IP del host se asigna a 0.0.0.0 o no se asigna, el puerto se asociará "
"a todas las IP's del host."

#: src/PublishPort.jsx:38
msgid ""
"If the host port is not set the container port will be randomly assigned a "
"port on the host."
msgstr ""
"Si no se asigna el puerto del host, el puerto del contenedor se asignará a "
"un puerto aleatorio del host."

#: src/ContainerRestoreModal.jsx:63
msgid "Ignore IP address if set statically"
msgstr "Ignorar la dirección IP si se ha configurado de forma estática"

#: src/ContainerRestoreModal.jsx:66
msgid "Ignore MAC address if set statically"
msgstr "Ignorar la dirección MAC si se ha configurado de forma estática"

#: src/ImageRunModal.jsx:757 src/Images.jsx:179 src/ContainerDetails.jsx:36
msgid "Image"
msgstr "Imagen"

#: src/ContainerCommitModal.jsx:44
msgid "Image name is not unique"
msgstr "El nombre de la imagen no es único"

#: src/ContainerCommitModal.jsx:35
msgid "Image name is required"
msgstr "Se requiere un nombre para la imagen"

#: src/ImageRunModal.jsx:759
msgid "Image selection help"
msgstr "Ayuda sobre la selección de imagen"

#: src/Images.jsx:259 src/Images.jsx:289
msgid "Images"
msgstr "Imágenes"

#: src/ImageRunModal.jsx:883
msgid "Increase CPU shares"
msgstr "Incrementar shares de CPU"

#: src/ImageRunModal.jsx:988
msgid "Increase interval"
msgstr "Incrementar el intervalo"

#: src/ImageRunModal.jsx:922
msgid "Increase maximum retries"
msgstr "Incrementar el número máximo de reintentos"

#: src/ImageRunModal.jsx:841
msgid "Increase memory"
msgstr "Incrementar la cantidad de memoria"

#: src/ImageRunModal.jsx:1062
msgid "Increase retries"
msgstr "Incrementar el número de reintentos"

#: src/ImageRunModal.jsx:1038
msgid "Increase start period"
msgstr "Incrementar el periodo de arranque"

#: src/ImageRunModal.jsx:1013
msgid "Increase timeout"
msgstr "Incrementar el tiempo de espera"

#: src/ImageRunModal.jsx:932 src/Containers.jsx:442
msgid "Integration"
msgstr "Integración"

#: src/ImageRunModal.jsx:970 src/ContainerHealthLogs.jsx:71
msgid "Interval"
msgstr "Intervalo"

#: src/ImageRunModal.jsx:974
msgid "Interval how often health check is run."
msgstr "Cada cuánto se ejecuta la comprobación del estado de salud."

#: src/ContainerRenameModal.jsx:31 src/PodCreateModal.jsx:89
msgid ""
"Invalid characters. Name can only contain letters, numbers, and certain "
"punctuation (_ . -)."
msgstr ""
"Carácteres inválidos. El nombre sólo puede contener letras, números y "
"ciertos signos de puntuación (_ . -)."

#: src/ImageRunModal.jsx:849
msgid "KB"
msgstr "KB"

#: src/ContainerCheckpointModal.jsx:55 src/ContainerRestoreModal.jsx:58
msgid "Keep all temporary checkpoint files"
msgstr "Mantener todos los archivos temporales de checkpoint"

#: src/ImageRunModal.jsx:90
msgid "Key"
msgstr "Clave"

#: src/ContainerHealthLogs.jsx:111
msgid "Last 5 runs"
msgstr "Últimas 5 comprobaciones"

#: src/ContainerCheckpointModal.jsx:57
msgid "Leave running after writing checkpoint to disk"
msgstr "Seguir ejecutando tras escribir el checkpoint en disco"

#: src/ContainerIntegration.jsx:95 src/ImageHistory.jsx:59
msgid "Loading details..."
msgstr "Cargando detalles..."

#: src/ContainerLogs.jsx:53
msgid "Loading logs..."
msgstr "Cargando registros..."

#: src/ImageUsedBy.jsx:12 src/Containers.jsx:597
msgid "Loading..."
msgstr "Cargando..."

#: src/ImageRunModal.jsx:664
msgid "Local"
msgstr "Local"

#: src/ImageRunModal.jsx:547
msgid "Local images"
msgstr "Imágenes locales"

#: src/ContainerHealthLogs.jsx:109 src/Containers.jsx:446
msgid "Logs"
msgstr "Registros"

#: src/ContainerDetails.jsx:56
msgid "MAC address"
msgstr "Dirección MAC"

#: src/ImageRunModal.jsx:850
msgid "MB"
msgstr "MB"

#: src/ImageRunModal.jsx:914
msgid "Maximum retries"
msgstr "Número máximo de reintentos"

#: src/Containers.jsx:530 src/Containers.jsx:533 src/Containers.jsx:586
msgid "Memory"
msgstr "Memoria"

#: src/ImageRunModal.jsx:827
msgid "Memory limit"
msgstr "Límite de memoria"

#: src/ImageRunModal.jsx:844
msgid "Memory unit"
msgstr "Unidad de medida de memoria"

#: src/Volume.jsx:27
msgid "Mode"
msgstr "Modo"

#: src/ImageDeleteModal.jsx:98
msgid "Multiple tags exist for this image. Select the tagged images to delete."
msgstr ""
"Existen múltiples etiquetas para esta imagen. Seleccione las imágenes "
"etiquetadas a eliminar."

#: src/ImageRunModal.jsx:692 src/PruneUnusedContainersModal.jsx:64
#: src/PodCreateModal.jsx:96
msgid "Name"
msgstr "Nombre"

#: src/ContainerRenameModal.jsx:67
msgid "New container name"
msgstr "Nuevo nombre del contenedor"

#: src/ContainerCommitModal.jsx:90
msgid "New image name"
msgstr "Nombre de la nueva imagen"

#: src/ImageRunModal.jsx:906
msgid "No"
msgstr "No"

#: src/ImageRunModal.jsx:57 src/ContainerHealthLogs.jsx:39
msgid "No action"
msgstr "Ninguna acción"

#: src/Containers.jsx:594
msgid "No containers"
msgstr "No hay contenedores"

#: src/ImageUsedBy.jsx:14
msgid "No containers are using this image"
msgstr "No hay contenedores que utilicen esta imagen"

#: src/Containers.jsx:595
msgid "No containers in this pod"
msgstr "No hay contenedores en este pod"

#: src/Containers.jsx:599
msgid "No containers that match the current filter"
msgstr "No hay contenedores relacionados con los criterios de búsqueda"

#: src/ImageRunModal.jsx:954
msgid "No environment variables specified"
msgstr "No se han especificado variables de entorno"

#: src/Images.jsx:186
msgid "No images"
msgstr "No hay imágenes"

#: src/ImageRunModal.jsx:782 src/ImageSearchModal.jsx:184
msgid "No images found"
msgstr "No se han encontrado imágenes"

#: src/Images.jsx:190
msgid "No images that match the current filter"
msgstr "No hay imágenes relacionadas con el criterio de búsqueda"

#: src/Volume.jsx:38
msgid "No label"
msgstr "Sin etiqueta"

#: src/ImageRunModal.jsx:935 src/PodCreateModal.jsx:121
msgid "No ports exposed"
msgstr "No hay puertos expuestos"

#: src/ImageSearchModal.jsx:188
msgid "No results for $0"
msgstr "No hay resultados para $0"

#: src/Containers.jsx:601
msgid "No running containers"
msgstr "No hay contenedores ejecutándose"

#: src/ImageRunModal.jsx:944 src/PodCreateModal.jsx:131
msgid "No volumes specified"
msgstr "No se han especificado volúmenes"

#: src/ImageRunModal.jsx:907
msgid "On failure"
msgstr "En caso de fallo"

#: src/Containers.jsx:743
msgid "Only running"
msgstr "Sólo los que se están ejecutando"

#: src/ContainerCommitModal.jsx:118
msgid "Options"
msgstr "Opciones"

#: src/ImageRunModal.jsx:702 src/ImageSearchModal.jsx:158
#: src/ContainerHeader.jsx:15 src/Images.jsx:180 src/Containers.jsx:584
#: src/PruneUnusedContainersModal.jsx:69 src/PodCreateModal.jsx:107
msgid "Owner"
msgstr "Propietario"

#: src/ImageRunModal.jsx:704
msgid "Owner help"
msgstr "Ayuda sobre el propietario"

#: src/ContainerHealthLogs.jsx:121
msgid "Passed health run"
msgstr "Comprobación de estado de salud superada"

#: src/ImageRunModal.jsx:960
msgid ""
"Paste one or more lines of key=value pairs into any field for bulk import"
msgstr ""
"Pegue una o más líneas de pares clave=valor en cualquier campo para importar "
"en masa"

#: src/PodActions.jsx:165 src/Containers.jsx:211
msgid "Pause"
msgstr "Pausar"

#: src/ContainerCommitModal.jsx:122
msgid "Pause container when creating image"
msgstr "Pausar el contenedor cuando se cree la imagen"

#: src/util.js:9 src/util.js:12
msgid "Paused"
msgstr "Pausado"

#: src/PodCreateModal.jsx:72
msgid "Pod failed to be created"
msgstr "Fallo al crear el pod"

#: src/PodCreateModal.jsx:99
msgid "Pod name"
msgstr "Nombre del pod"

#: org.cockpit-project.docker.metainfo.xml:5
msgid "Docker"
msgstr "Docker"

#: src/index.html:20 src/manifest.json:0
msgid "Docker containers"
msgstr "Contenedores de Docker"

<<<<<<< HEAD
#: src/app.jsx:671
msgid "Docker service is not active"
msgstr "El servicio Docker no está activo"
=======
#: src/app.jsx:679
msgid "Podman service is not active"
msgstr "El servicio Podman no está activo"
>>>>>>> 2b4b64b6

#: src/ImageRunModal.jsx:937 src/PodCreateModal.jsx:123
msgid "Port mapping"
msgstr "Mapeo de puertos"

#: src/ImageDetails.jsx:39 src/ContainerIntegration.jsx:108
msgid "Ports"
msgstr "Puertos"

#: src/ImageRunModal.jsx:721
msgid "Ports under 1024 can be mapped"
msgstr "Se pueden mapear puertos inferiores a 1024"

#: src/Volume.jsx:40
msgid "Private"
msgstr "Privado"

#: src/PublishPort.jsx:64
msgid "Protocol"
msgstr "Protocolo"

#: src/PruneUnusedImagesModal.jsx:95 src/PruneUnusedContainersModal.jsx:94
msgid "Prune"
msgstr "Eliminar"

#: src/Containers.jsx:339 src/PruneUnusedContainersModal.jsx:87
#, fuzzy
#| msgid "Prune unused images"
msgid "Prune unused containers"
msgstr "Eliminar imágenes no utilizadas"

#: src/PruneUnusedImagesModal.jsx:88 src/Images.jsx:360
msgid "Prune unused images"
msgstr "Eliminar imágenes no utilizadas"

#: src/PruneUnusedContainersModal.jsx:90 src/PruneUnusedContainersModal.jsx:94
#, fuzzy
#| msgid "No running containers"
msgid "Pruning containers"
msgstr "No hay contenedores ejecutándose"

#: src/PruneUnusedImagesModal.jsx:91 src/PruneUnusedImagesModal.jsx:95
msgid "Pruning images"
msgstr "Eliminando imágenes no utilizadas"

#: src/ImageRunModal.jsx:803
msgid "Pull latest image"
msgstr "Obtener la última imagen"

#: src/Images.jsx:326
msgid "Pulling"
msgstr "Obteniendo"

#: src/ContainerIntegration.jsx:44
msgid "Read-only access"
msgstr "Acceso de sólo lectura"

#: src/ContainerIntegration.jsx:43
msgid "Read-write access"
msgstr "Acceso de lectura y escritura"

#: src/ImageRunModal.jsx:105 src/Volume.jsx:47 src/PublishPort.jsx:79
msgid "Remove item"
msgstr "Eliminar elemento"

#: src/PruneUnusedContainersModal.jsx:99
#, fuzzy
#| msgid "Images and running containers"
msgid "Removes selected non-running containers"
msgstr "Imágenes y contenedores en ejecución"

#: src/util.js:9
msgid "Removing"
msgstr "Eliminándose"

#: src/Containers.jsx:181 src/ContainerRenameModal.jsx:91
msgid "Rename"
msgstr "Renombrar"

#: src/ContainerRenameModal.jsx:84
msgid "Rename container $0"
msgstr "Renombrar el contenedor $0"

#: src/ImageRunModal.jsx:715
msgid "Resource limits can be set"
msgstr "Se pueden establecer límites sobre los recursos"

#: src/PodActions.jsx:109 src/ImageRunModal.jsx:58
#: src/ContainerHealthLogs.jsx:40 src/util.js:9 src/Containers.jsx:199
msgid "Restart"
msgstr "Reiniciar"

#: src/ImageRunModal.jsx:891
msgid "Restart policy"
msgstr "Política de reinicio"

#: src/ImageRunModal.jsx:893 src/ImageRunModal.jsx:903
msgid "Restart policy help"
msgstr "Ayuda sobre la política de reinicio"

#: src/ImageRunModal.jsx:895
msgid "Restart policy to follow when containers exit."
msgstr "Política de reinicio a seguir cuando se cierren contenedores."

#: src/ImageRunModal.jsx:895
msgid ""
"Restart policy to follow when containers exit. Using linger for auto-"
"starting containers may not work in some circumstances, such as when "
"ecryptfs, systemd-homed, NFS, or 2FA are used on a user account."
msgstr ""
"Política de reinicio a seguir cuando los contenedores finalicen. Utilizar "
"linger para iniciar contenedores automáticamente puede no funcionar bajo "
"ciertas circunstancias, como cuando se emplean ecryptfs, systemd-homed, NFS "
"o 2FA en una cuenta de usuario."

#: src/ContainerRestoreModal.jsx:49 src/Containers.jsx:249
msgid "Restore"
msgstr "Restaurar"

#: src/ContainerRestoreModal.jsx:44
msgid "Restore container $0"
msgstr "Restaurar el contenedor $0"

#: src/ContainerRestoreModal.jsx:60
msgid "Restore with established TCP connections"
msgstr "Restaurar con las conexiones TCP establecidas"

#: src/ImageRunModal.jsx:732
msgid "Restricted by user account permissions"
msgstr "Restringido por los permisos de la cuenta de usuario"

#: src/PodActions.jsx:150 src/Containers.jsx:218
msgid "Resume"
msgstr "Reanudar"

#: src/ImageRunModal.jsx:1045 src/ContainerHealthLogs.jsx:75
msgid "Retries"
msgstr "Número de reintentos"

#: src/ImageSearchModal.jsx:189
msgid "Retry another term."
msgstr "Pruebe con otro término."

#: src/ContainerHealthLogs.jsx:105 src/Containers.jsx:272
msgid "Run health check"
msgstr "Ejecutar comprobación de estado de salud"

#: src/ImageUsedBy.jsx:35 src/util.js:9 src/util.js:12
msgid "Running"
msgstr "Ejecutándose"

#: src/Volume.jsx:34
msgid "SELinux"
msgstr "SELinux"

#: src/ImageSearchModal.jsx:166
msgid "Search by name or description"
msgstr "Buscar por nombre o descripción"

#: src/ImageRunModal.jsx:654
msgid "Search by registry"
msgstr "Buscar por registro"

#: src/ImageSearchModal.jsx:163
msgid "Search for"
msgstr "Buscar"

#: src/ImageSearchModal.jsx:135
msgid "Search for an image"
msgstr "Buscar una imagen"

#: src/ImageRunModal.jsx:787
msgid "Search string or container location"
msgstr "Buscar cadena o ubicación de contenedor"

#: src/ImageSearchModal.jsx:182
msgid "Searching..."
msgstr "Buscando…"

#: src/ImageRunModal.jsx:765
msgid "Searching: $0"
msgstr "Buscando: $0"

#: src/Volume.jsx:39
msgid "Shared"
msgstr "Compartido"

#: src/Containers.jsx:738
msgid "Show"
msgstr "Mostrar"

#: src/Images.jsx:303
msgid "Show images"
msgstr "Mostrar imágenes"

#: src/Images.jsx:253
msgid "Show intermediate images"
msgstr "Mostrar imágenes intermedias"

#: src/ContainerIntegration.jsx:84
msgid "Show less"
msgstr "Mostrar menos"

#: src/PruneUnusedImagesModal.jsx:48 src/ContainerIntegration.jsx:84
msgid "Show more"
msgstr "Mostrar más"

#: src/ImageHistory.jsx:33
msgid "Size"
msgstr "Tamaño"

#: src/PodActions.jsx:135 src/app.jsx:725 src/Containers.jsx:238
msgid "Start"
msgstr "Iniciar"

#: src/ImageRunModal.jsx:1020 src/ContainerHealthLogs.jsx:79
msgid "Start period"
msgstr "Periodo de arranque"

<<<<<<< HEAD
#: src/app.jsx:678
msgid "Start docker"
msgstr "Iniciar docker"
=======
#: src/app.jsx:686
msgid "Start podman"
msgstr "Iniciar podman"
>>>>>>> 2b4b64b6

#: src/ImageSearchModal.jsx:184
msgid "Start typing to look for images."
msgstr "Comience a escribir para buscar imágenes."

#: src/ContainerHealthLogs.jsx:111
msgid "Started at"
msgstr "Comenzó"

#: src/ContainerDetails.jsx:68 src/Containers.jsx:587
msgid "State"
msgstr "Estado"

#: src/ContainerHealthLogs.jsx:63
msgid "Status"
msgstr "Estado"

#: src/PodActions.jsx:87 src/ImageRunModal.jsx:59
#: src/ContainerHealthLogs.jsx:41 src/Containers.jsx:191
msgid "Stop"
msgstr "Parar"

#: src/util.js:9 src/util.js:12
msgid "Stopped"
msgstr "Detenido"

#: src/ContainerCheckpointModal.jsx:60
msgid "Support preserving established TCP connections"
msgstr "Habilitar la preservación de las conexiones TCP establecidas"

#: src/ImageRunModal.jsx:709 src/ImageRunModal.jsx:744
#: src/ContainerHeader.jsx:20 src/PodCreateModal.jsx:109
msgid "System"
msgstr "Sistema"

<<<<<<< HEAD
#: src/app.jsx:724
msgid "System Docker service is also available"
msgstr "El servicio de sistema Docker también está disponible"
=======
#: src/app.jsx:732
msgid "System Podman service is also available"
msgstr "El servicio de sistema Podman también está disponible"
>>>>>>> 2b4b64b6

#: src/PublishPort.jsx:70
msgid "TCP"
msgstr "TCP"

#: src/ImageSearchModal.jsx:138 src/ContainerCommitModal.jsx:98
msgid "Tag"
msgstr "Etiqueta"

#: src/ImageDetails.jsx:27
msgid "Tags"
msgstr "Etiquetas"

#: org.cockpit-project.docker.metainfo.xml:10
msgid "The Cockpit user interface for Docker containers."
msgstr "La interfaz de usuario de Cockpit para contenedores Docker."

#: src/ImageRunModal.jsx:1024
msgid "The initialization time needed for a container to bootstrap."
msgstr "El tiempo de inicialización necesario para que un contenedor arranque."

#: src/ImageRunModal.jsx:999
msgid ""
"The maximum time allowed to complete the health check before an interval is "
"considered failed."
msgstr ""
"El máximo tiempo permitido para completar una comprobación de estado de "
"salud antes de que se considere fallada."

#: src/ImageRunModal.jsx:1049
msgid ""
"The number of retries allowed before a healthcheck is considered to be "
"unhealthy."
msgstr ""
"El máximo número de reintentos permitidos antes de que se considere un mal "
"estado de salud."

#: src/ImageRunModal.jsx:995 src/ContainerHealthLogs.jsx:83
msgid "Timeout"
msgstr "Tiempo de espera"

#: src/app.jsx:691
msgid "Troubleshoot"
msgstr "Solución de errores"

#: src/ContainerHeader.jsx:28
msgid "Type to filter…"
msgstr "Escriba para establecer un criterio de búsqueda…"

#: src/PublishPort.jsx:71
msgid "UDP"
msgstr "UDP"

#: src/ImageHistory.jsx:59
msgid "Unable to load image history"
msgstr "No se pudo cargar el historial de imágenes"

#: src/Containers.jsx:313
msgid "Unhealthy"
msgstr "Mal estado de salud"

#: src/ContainerDetails.jsx:12
msgid "Up since $0"
msgstr "Levantado desde $0"

#: src/ContainerCommitModal.jsx:127
msgid "Use legacy Docker format"
msgstr "Usar el formato heredado Docker"

#: src/Images.jsx:184 src/ImageDetails.jsx:33
msgid "Used by"
msgstr "Usado por"

#: src/app.jsx:67 src/app.jsx:570
msgid "User"
msgstr "Usuario"

<<<<<<< HEAD
#: src/app.jsx:731
msgid "User Docker service is also available"
msgstr "El servicio de usuario Docker también está disponible"
=======
#: src/app.jsx:739
msgid "User Podman service is also available"
msgstr "El servicio de usuario Podman también está disponible"
>>>>>>> 2b4b64b6

#: src/ImageRunModal.jsx:726 src/ImageRunModal.jsx:750
#: src/PodCreateModal.jsx:114
msgid "User:"
msgstr "Usuario:"

#: src/ImageRunModal.jsx:95
msgid "Value"
msgstr "Valor"

#: src/ImageRunModal.jsx:946 src/ContainerIntegration.jsx:112
#: src/PodCreateModal.jsx:133
msgid "Volumes"
msgstr "Volúmenes"

#: src/ImageRunModal.jsx:1068 src/ContainerHealthLogs.jsx:87
msgid "When unhealthy"
msgstr "En caso de mal estado de salud"

#: src/ImageRunModal.jsx:823
msgid "With terminal"
msgstr "Con terminal"

#: src/Volume.jsx:29
msgid "Writable"
msgstr "Puede escribirse"

#: src/manifest.json:0
msgid "container"
msgstr "contenedor"

#: src/ImageRunModal.jsx:334
msgid "downloading"
msgstr "descargando"

#: src/ImageRunModal.jsx:763
msgid "host[:port]/[user]/container[:tag]"
msgstr "host[:puerto]/[usuario]/contenedor[:etiqueta]"

#: src/manifest.json:0
msgid "image"
msgstr "imagen"

#: src/ImageSearchModal.jsx:171
msgid "in"
msgstr "en"

#: src/Containers.jsx:389 src/Containers.jsx:390
msgid "n/a"
msgstr "sin/aplicar"

#: src/Containers.jsx:389 src/Containers.jsx:390
msgid "not available"
msgstr "no disponible"

#: src/Containers.jsx:858
msgid "pod group"
msgstr "Grupo de pod"

#: src/manifest.json:0
msgid "docker"
msgstr "docker"

#: src/Containers.jsx:550
msgid "ports"
msgstr "puertos"

#: src/ImageRunModal.jsx:992 src/ImageRunModal.jsx:1017
#: src/ImageRunModal.jsx:1042
msgid "seconds"
msgstr "segundos"

#: src/ImageDeleteModal.jsx:112
msgid "select all"
msgstr "seleccionar todas"

#: src/ImageSearchModal.jsx:159 src/Images.jsx:131 src/Containers.jsx:422
#: src/PruneUnusedContainersModal.jsx:28
msgid "system"
msgstr "sistema"

#: src/Images.jsx:82 src/Images.jsx:89
msgid "unused"
msgstr "sin utilizar"

#: src/Images.jsx:131 src/Containers.jsx:422
#: src/PruneUnusedContainersModal.jsx:28
msgid "user:"
msgstr "usuario:"

#: src/Containers.jsx:565
msgid "volumes"
msgstr "volúmenes"

#~ msgid "Failure action"
#~ msgstr "Acción al fallo"

#~ msgid "Restarting"
#~ msgstr "Reiniciándose"

#~ msgid "Confirm deletion of $0"
#~ msgstr "Confirme el borrado de $0"

#~ msgid "Confirm deletion of pod $0"
#~ msgstr "Confirme el borrado del pod $0"

#~ msgid "Confirm force deletion of pod $0"
#~ msgstr "Confirme el borrado forzado del pod $0"

#~ msgid "Confirm forced deletion of $0"
#~ msgstr "Confirme forzar el borrado de $0"

#~ msgid "Container is currently running."
#~ msgstr "El contenedor se está ejecutando."

#~ msgid "Do not include root file-system changes when exporting"
#~ msgstr "No incluir cambios en el sistema de archivos raíz al exportar"

#, fuzzy
#~| msgid "Get new image"
#~ msgid "Delete unused $0 images:"
#~ msgstr "Obtener nueva imagen"

#, fuzzy
#~| msgid "Created"
#~ msgid "created"
#~ msgstr "Creado"

#, fuzzy
#~| msgid "Exited"
#~ msgid "exited"
#~ msgstr "Cerrado"

#, fuzzy
#~| msgid "Pause"
#~ msgid "paused"
#~ msgstr "Pausar"

#, fuzzy
#~| msgid "user"
#~ msgid "user"
#~ msgstr "usuario"

#, fuzzy
#~| msgid "Set container on build variables"
#~ msgid "Add on build variable"
#~ msgstr "Establecer el contenedor en las variables de construcción"

#~ msgid "Commit image"
#~ msgstr "Commit una imagen"

#~ msgid "Format"
#~ msgstr "Formato"

#~ msgid "Message"
#~ msgstr "Mensaje"

#~ msgid "Pause the container"
#~ msgstr "Pausar el contenedor"

#, fuzzy
#~| msgid "Set container on build variables"
#~ msgid "Remove on build variable"
#~ msgstr "Establecer el contenedor en las variables de construcción"

#~ msgid "Set container on build variables"
#~ msgstr "Establecer el contenedor en las variables de construcción"

#, fuzzy
#~| msgid "Host port"
#~ msgid "Host port (optional)"
#~ msgstr "Puerto del anfitrión"

#~ msgid "ReadOnly"
#~ msgstr "SoloLectura"

#~ msgid "Run"
#~ msgstr "Ejecutar"

#~ msgid "On build"
#~ msgstr "En construcción"

#~ msgid "Are you sure you want to delete this image?"
#~ msgstr "¿Está seguro de que quiere eliminar esta imagen?"

#~ msgid "Could not attach to this container: $0"
#~ msgstr "No se pudo asociar a este contenedor: $0"

#~ msgid "Could not open channel: $0"
#~ msgstr "No se pudo abrir un canal: $0"

#~ msgid "Everything"
#~ msgstr "Todo"

#~ msgid "This version of the Web Console does not support a terminal."
#~ msgstr "Esta versión de consola Web no soporta un terminal."<|MERGE_RESOLUTION|>--- conflicted
+++ resolved
@@ -80,15 +80,9 @@
 msgid "Author"
 msgstr "Autor"
 
-<<<<<<< HEAD
-#: src/app.jsx:675
+#: src/app.jsx:683
 msgid "Automatically start docker on boot"
 msgstr "Iniciar docker en el arranque"
-=======
-#: src/app.jsx:683
-msgid "Automatically start podman on boot"
-msgstr "Iniciar podman en el arranque"
->>>>>>> 2b4b64b6
 
 #: src/Containers.jsx:523 src/Containers.jsx:526 src/Containers.jsx:585
 msgid "CPU"
@@ -918,15 +912,9 @@
 msgid "Docker containers"
 msgstr "Contenedores de Docker"
 
-<<<<<<< HEAD
-#: src/app.jsx:671
+#: src/app.jsx:679
 msgid "Docker service is not active"
 msgstr "El servicio Docker no está activo"
-=======
-#: src/app.jsx:679
-msgid "Podman service is not active"
-msgstr "El servicio Podman no está activo"
->>>>>>> 2b4b64b6
 
 #: src/ImageRunModal.jsx:937 src/PodCreateModal.jsx:123
 msgid "Port mapping"
@@ -1146,15 +1134,9 @@
 msgid "Start period"
 msgstr "Periodo de arranque"
 
-<<<<<<< HEAD
-#: src/app.jsx:678
+#: src/app.jsx:686
 msgid "Start docker"
 msgstr "Iniciar docker"
-=======
-#: src/app.jsx:686
-msgid "Start podman"
-msgstr "Iniciar podman"
->>>>>>> 2b4b64b6
 
 #: src/ImageSearchModal.jsx:184
 msgid "Start typing to look for images."
@@ -1190,15 +1172,9 @@
 msgid "System"
 msgstr "Sistema"
 
-<<<<<<< HEAD
-#: src/app.jsx:724
+#: src/app.jsx:732
 msgid "System Docker service is also available"
 msgstr "El servicio de sistema Docker también está disponible"
-=======
-#: src/app.jsx:732
-msgid "System Podman service is also available"
-msgstr "El servicio de sistema Podman también está disponible"
->>>>>>> 2b4b64b6
 
 #: src/PublishPort.jsx:70
 msgid "TCP"
@@ -1276,15 +1252,9 @@
 msgid "User"
 msgstr "Usuario"
 
-<<<<<<< HEAD
-#: src/app.jsx:731
+#: src/app.jsx:739
 msgid "User Docker service is also available"
 msgstr "El servicio de usuario Docker también está disponible"
-=======
-#: src/app.jsx:739
-msgid "User Podman service is also available"
-msgstr "El servicio de usuario Podman también está disponible"
->>>>>>> 2b4b64b6
 
 #: src/ImageRunModal.jsx:726 src/ImageRunModal.jsx:750
 #: src/PodCreateModal.jsx:114

# #-#-#-#-#  docker.js.pot (PACKAGE VERSION)  #-#-#-#-#
# SOME DESCRIPTIVE TITLE.
# Copyright (C) YEAR THE PACKAGE'S COPYRIGHT HOLDER
# This file is distributed under the same license as the PACKAGE package.
# Julien Humbert <julroy67@gmail.com>, 2020.
# Timothée Ravier <tim@siosm.fr>, 2020.
# Sébastien Pascal-Poher <spoher@pm.me>, 2020.
msgid ""
msgstr ""
"Project-Id-Version: PACKAGE_VERSION\n"
"Report-Msgid-Bugs-To: \n"
"POT-Creation-Date: 2023-07-12 03:14+0000\n"
"PO-Revision-Date: 2023-05-30 13:20+0000\n"
"Last-Translator: Ludek Janda <ljanda@redhat.com>\n"
"Language-Team: French <https://translate.fedoraproject.org/projects/cockpit-"
"docker/main/fr/>\n"
"Language: fr\n"
"MIME-Version: 1.0\n"
"Content-Type: text/plain; charset=UTF-8\n"
"Content-Transfer-Encoding: 8bit\n"
"Plural-Forms: nplurals=2; plural=n > 1\n"
"X-Generator: Weblate 4.17\n"

#: src/Images.jsx:86
msgid "$0 container"
msgid_plural "$0 containers"
msgstr[0] "$0 conteneur"
msgstr[1] "$0 conteneurs"

#: src/Images.jsx:272
msgid "$0 image total, $1"
msgid_plural "$0 images total, $1"
msgstr[0] "$0 image total, $1"
msgstr[1] "$0 images total, $1"

#: src/ContainerHealthLogs.jsx:35
msgid "$0 second"
msgid_plural "$0 seconds"
msgstr[0] "$0 seconde"
msgstr[1] "$0 secondes"

#: src/Images.jsx:276
msgid "$0 unused image, $1"
msgid_plural "$0 unused images, $1"
msgstr[0] "$0 image non utilisée, $1"
msgstr[1] "$0 images non utilisées, $1"

#: src/ImageRunModal.jsx:1072
msgid "Action to take once the container transitions to an unhealthy state."
msgstr "Action à entreprendre lorsque le conteneur passe à un état insalubre."

#: src/ImageRunModal.jsx:938 src/PodCreateModal.jsx:124
msgid "Add port mapping"
msgstr "Ajouter un mappage de port"

#: src/ImageRunModal.jsx:957
msgid "Add variable"
msgstr "Ajouter une variable"

#: src/ImageRunModal.jsx:947 src/PodCreateModal.jsx:134
msgid "Add volume"
msgstr "Ajouter volume"

#: src/ImageRunModal.jsx:655 src/ContainerHeader.jsx:21 src/Containers.jsx:742
msgid "All"
msgstr "Tous"

#: src/ImageSearchModal.jsx:175
msgid "All registries"
msgstr "Tous les registres"

#: src/ImageRunModal.jsx:908
msgid "Always"
msgstr "Toujours"

#: src/PodActions.jsx:55
msgid "An error occurred"
msgstr "Une erreur s’est produite"

#: src/ContainerCommitModal.jsx:105
msgid "Author"
msgstr "Auteur"

<<<<<<< HEAD
#: src/app.jsx:675
msgid "Automatically start docker on boot"
msgstr "Démarrer automatiquement docker au démarrage"
=======
#: src/app.jsx:683
msgid "Automatically start podman on boot"
msgstr "Démarrer automatiquement podman au démarrage"
>>>>>>> 2b4b64b6

#: src/Containers.jsx:523 src/Containers.jsx:526 src/Containers.jsx:585
msgid "CPU"
msgstr "CPU"

#: src/ImageRunModal.jsx:861
msgid "CPU Shares help"
msgstr "Assistance CPU Shares"

#: src/ImageRunModal.jsx:859
msgid "CPU shares"
msgstr "Parts de CPU"

#: src/ImageRunModal.jsx:863
msgid ""
"CPU shares determine the priority of running containers. Default priority is "
"1024. A higher number prioritizes this container. A lower number decreases "
"priority."
msgstr ""
"CPU Shares déterminent la priorité des conteneurs en cours d'exécution. La "
"priorité par défaut est de 1024. Un nombre plus élevé donne la priorité à ce "
"conteneur. Un nombre inférieur diminue la priorité."

#: src/ForceRemoveModal.jsx:25 src/PodActions.jsx:50 src/ImageRunModal.jsx:1113
#: src/ImageSearchModal.jsx:151 src/ContainerCommitModal.jsx:157
#: src/PruneUnusedImagesModal.jsx:97 src/ContainerCheckpointModal.jsx:50
#: src/ImageDeleteModal.jsx:94 src/ContainerRestoreModal.jsx:53
#: src/ContainerDeleteModal.jsx:34 src/PruneUnusedContainersModal.jsx:96
#: src/ContainerRenameModal.jsx:96 src/PodCreateModal.jsx:156
msgid "Cancel"
msgstr "Annuler"

#: src/Containers.jsx:315
msgid "Checking health"
msgstr "Contrôle de fonctionnement"

#: src/ContainerCheckpointModal.jsx:46 src/Containers.jsx:228
msgid "Checkpoint"
msgstr "Point de contrôle"

#: src/ImageRunModal.jsx:718
msgid "Checkpoint and restore support"
msgstr "Prise en charge des points de contrôle et des restaurations"

#: src/ContainerCheckpointModal.jsx:41
msgid "Checkpoint container $0"
msgstr "Point de contrôle du conteneur $0"

#: src/Containers.jsx:541
msgid "Click to see published ports"
msgstr "Cliquez pour voir les ports publiés"

#: src/Containers.jsx:556
msgid "Click to see volumes"
msgstr "Cliquez pour voir les volumes"

#: org.cockpit-project.docker.metainfo.xml:6
msgid "Cockpit component for Docker containers"
msgstr "Composant Cockpit pour les conteneurs Docker"

#: src/ImageRunModal.jsx:814 src/ImageRunModal.jsx:964
#: src/ContainerCommitModal.jsx:112 src/ImageDetails.jsx:15
#: src/ContainerDetails.jsx:40 src/ContainerHealthLogs.jsx:67
msgid "Command"
msgstr "Commande"

#: src/ImageHistory.jsx:33
msgid "Comments"
msgstr "Commentaires"

#: src/ContainerCommitModal.jsx:144 src/Containers.jsx:263
msgid "Commit"
msgstr "Valider"

#: src/ContainerCommitModal.jsx:136
msgid "Commit container"
msgstr "Valider conteneur"

#: src/util.js:9
msgid "Configured"
msgstr "Configuré"

#: src/Containers.jsx:450
msgid "Console"
msgstr "Console"

#: src/Containers.jsx:583
msgid "Container"
msgstr "Conteneur"

#: src/ImageRunModal.jsx:306
msgid "Container failed to be created"
msgstr "Le conteneur n’a pas pu être créé"

#: src/ImageRunModal.jsx:289
msgid "Container failed to be started"
msgstr "Le conteneur n’a pas pu être démarré"

#: src/ContainerTerminal.jsx:260
msgid "Container is not running"
msgstr "Le conteneur n’est pas en cours d’exécution"

#: src/ImageRunModal.jsx:695
msgid "Container name"
msgstr "Nom du conteneur"

#: src/ContainerRenameModal.jsx:27 src/ContainerRenameModal.jsx:38
msgid "Container name is required."
msgstr "Le nom du conteneur est obligatoire."

#: src/Volume.jsx:22
msgid "Container path"
msgstr "Chemin du conteneur"

#: src/PublishPort.jsx:53
msgid "Container port"
msgstr "Port du conteneur"

#: src/Containers.jsx:796 src/Containers.jsx:802 src/Containers.jsx:833
msgid "Containers"
msgstr "Conteneurs"

#: src/ImageRunModal.jsx:1110 src/PodCreateModal.jsx:153
msgid "Create"
msgstr "Créer"

#: src/ContainerCommitModal.jsx:137
msgid "Create a new image based on the current state of the $0 container."
msgstr "Créer une nouvelle image basée sur l'état actuel du conteneur $0."

#: src/ImageRunModal.jsx:1107
msgid "Create and run"
msgstr "Créer et démarrer"

#: src/ImageRunModal.jsx:1104 src/Images.jsx:401 src/Images.jsx:415
#: src/Containers.jsx:759
msgid "Create container"
msgstr "Créer un conteneur"

#: src/ImageRunModal.jsx:1104
msgid "Create container in $0"
msgstr "Créer un conteneur dans $0"

#: src/Containers.jsx:843
msgid "Create container in pod"
msgstr "Créer un conteneur dans un pod"

#: src/Containers.jsx:751 src/PodCreateModal.jsx:149
msgid "Create pod"
msgstr "Créer un pod"

#: src/Images.jsx:181 src/ImageHistory.jsx:33 src/ContainerDetails.jsx:64
#: src/util.js:9 src/util.js:12 src/PruneUnusedContainersModal.jsx:65
msgid "Created"
msgstr "Créé"

#: src/ImageHistory.jsx:33
msgid "Created by"
msgstr "Créé par"

#: src/ImageRunModal.jsx:882
msgid "Decrease CPU shares"
msgstr "Diminution des parts de CPU"

#: src/ImageRunModal.jsx:987
msgid "Decrease interval"
msgstr "Diminution de l'intervalle"

#: src/ImageRunModal.jsx:921
msgid "Decrease maximum retries"
msgstr "Diminuer le nombre maximum de tentatives"

#: src/ImageRunModal.jsx:840
msgid "Decrease memory"
msgstr "Diminution de la mémoire"

#: src/ImageRunModal.jsx:1061
msgid "Decrease retries"
msgstr "Diminuer les tentatives"

#: src/ImageRunModal.jsx:1037
msgid "Decrease start period"
msgstr "Diminution de la période de démarrage"

#: src/ImageRunModal.jsx:1012
msgid "Decrease timeout"
msgstr "Diminuer le délai d'attente"

#: src/PodActions.jsx:46 src/PodActions.jsx:180 src/Images.jsx:421
#: src/ContainerDeleteModal.jsx:33 src/Containers.jsx:282
msgid "Delete"
msgstr "Supprimer"

#: src/ImageDeleteModal.jsx:88
msgid "Delete $0"
msgstr "Supprimer $0"

#: src/ForceRemoveModal.jsx:18 src/ContainerDeleteModal.jsx:31
msgid "Delete $0?"
msgstr "Supprimer $0 ?"

#: src/PodActions.jsx:41
msgid "Delete pod $0?"
msgstr "Supprimer le pod $0 ?"

#: src/ImageDeleteModal.jsx:92
msgid "Delete tagged images"
msgstr "Supprimer les images taguées"

#: src/PruneUnusedImagesModal.jsx:32
msgid "Delete unused system images:"
msgstr "Supprimer les images système non utilisées :"

#: src/PruneUnusedImagesModal.jsx:32
msgid "Delete unused user images:"
msgstr "Supprimer les images utilisateur non utilisées :"

#: src/ContainerDeleteModal.jsx:37
msgid "Deleting a container will erase all data in it."
msgstr "Supprimer un conteneur va effacer toutes les données qu’il contient."

#: src/Containers.jsx:70
msgid "Deleting a running container will erase all data in it."
msgstr ""
"La suppression d'un conteneur en cours d'exécution efface toutes les données "
"qu'il contient."

#: src/PodActions.jsx:61
msgid "Deleting this pod will remove the following containers:"
msgstr "La suppression de ce pod entraînera celle des conteneurs suivants :"

#: src/ImageRunModal.jsx:700 src/Images.jsx:150 src/Containers.jsx:438
msgid "Details"
msgstr "Détails"

#: src/Images.jsx:183
msgid "Disk space"
msgstr "Espace disque"

#: src/ContainerCommitModal.jsx:126
msgid ""
"Docker format is useful when sharing the image with Docker or Moby Engine"
msgstr ""
"Le format Docker est utile pour partager l'image avec Docker ou Moby Engine"

#: src/ImageSearchModal.jsx:148
msgid "Download"
msgstr "Télécharger"

#: src/Images.jsx:348
msgid "Download new image"
msgstr "Télécharger la nouvelle image"

#: src/PodActions.jsx:57
msgid "Empty pod $0 will be permanently removed."
msgstr "Le pod vide $0 sera définitivement supprimé."

#: src/ImageRunModal.jsx:809 src/ImageDetails.jsx:21
msgid "Entrypoint"
msgstr "Point d’entrée"

#: src/ImageRunModal.jsx:956 src/ContainerIntegration.jsx:116
msgid "Environment variables"
msgstr "Variables d’environnement"

#: src/util.js:12
msgid "Error"
msgstr "Erreur"

#: src/Images.jsx:56 src/Notification.jsx:42
msgid "Error message"
msgstr "Message d’erreur"

#: src/ContainerTerminal.jsx:264
msgid "Error occurred while connecting console"
msgstr "Une erreur s’est produite lors de la connexion à la console"

#: src/ContainerCommitModal.jsx:107
msgid "Example, Your Name <yourname@example.com>"
msgstr "Exemple, votre nom <yourname@example.com>"

#: src/ImageRunModal.jsx:764
msgid "Example: $0"
msgstr "Exemple : $0"

#: src/ContainerDetails.jsx:14 src/util.js:9 src/util.js:12
msgid "Exited"
msgstr "Quittés"

#: src/ContainerHealthLogs.jsx:121
msgid "Failed health run"
msgstr "Échec de l’exécution du bilan de fonctionnement"

#: src/ContainerCheckpointModal.jsx:28
msgid "Failed to checkpoint container $0"
msgstr "Échec de la création du point de contrôle du conteneur $0"

#: src/ImageRunModal.jsx:295
msgid "Failed to clean up container"
msgstr "Échec du nettoyage du conteneur"

#: src/ContainerCommitModal.jsx:81
msgid "Failed to commit container $0"
msgstr "Échec de la validation du conteneur $0"

#: src/ImageRunModal.jsx:357
msgid "Failed to create container $0"
msgstr "Échec de la création du conteneur $0"

#: src/Images.jsx:53
msgid "Failed to download image $0:$1"
msgstr "Échec du téléchargement de l’image $0 : $1"

#: src/Containers.jsx:59
msgid "Failed to force remove container $0"
msgstr "Échec de la suppression forcée du conteneur $0"

#: src/ImageDeleteModal.jsx:54
msgid "Failed to force remove image $0"
msgstr "Échec de la suppression forcée de l’image $0"

#: src/PodActions.jsx:116
msgid "Failed to force restart pod $0"
msgstr "Échec du redémarrage forcé du pod $0"

#: src/PodActions.jsx:94
msgid "Failed to force stop pod $0"
msgstr "Échec de l'arrêt forcé du pod $0"

#: src/Containers.jsx:116
msgid "Failed to pause container $0"
msgstr "Échec de la mise en pause du conteneur $0"

#: src/PodActions.jsx:161
msgid "Failed to pause pod $0"
msgstr "Échec de la mise en pause du pod $0"

#: src/PruneUnusedContainersModal.jsx:57
#, fuzzy
#| msgid "Failed to prune unused images"
msgid "Failed to prune unused containers"
msgstr "Échec de la suppression des images non utilisées"

#: src/PruneUnusedImagesModal.jsx:73
msgid "Failed to prune unused images"
msgstr "Échec de la suppression des images non utilisées"

#: src/ImageRunModal.jsx:363
msgid "Failed to pull image $0"
msgstr "Échec d’extraction de l’image $0"

#: src/ContainerDeleteModal.jsx:21
msgid "Failed to remove container $0"
msgstr "Échec de la suppression du conteneur $0"

#: src/ImageDeleteModal.jsx:78
msgid "Failed to remove image $0"
msgstr "Échec de la suppression de l’image $0"

#: src/ContainerRenameModal.jsx:53
msgid "Failed to rename container $0"
msgstr "Échec du renommage du conteneur $0"

#: src/Containers.jsx:147
msgid "Failed to restart container $0"
msgstr "Échec du redémarrage du conteneur $0"

#: src/PodActions.jsx:105
msgid "Failed to restart pod $0"
msgstr "Échec du redémarrage du pod $0"

#: src/ContainerRestoreModal.jsx:31
msgid "Failed to restore container $0"
msgstr "Échec de la restauration du conteneur $0"

#: src/Containers.jsx:106
msgid "Failed to resume container $0"
msgstr "Échec de la reprise conteneur $0"

#: src/PodActions.jsx:146
msgid "Failed to resume pod $0"
msgstr "Échec de la reprise pod $0"

#: src/ImageRunModal.jsx:350
msgid "Failed to run container $0"
msgstr "Échec du démarrage du conteneur $0"

#: src/ContainerHealthLogs.jsx:101 src/Containers.jsx:133
msgid "Failed to run health check on container $0"
msgstr "Échec de l'exécution du contrôle de fonctionnement du conteneur $0"

#: src/ImageRunModal.jsx:444 src/ImageSearchModal.jsx:92
msgid "Failed to search for images."
msgstr "Échec de la recherche d'images."

#: src/ImageRunModal.jsx:444 src/ImageSearchModal.jsx:92
msgid "Failed to search for images: $0"
msgstr "Échec de la recherche de l'image : $0"

#: src/ImageRunModal.jsx:442 src/ImageSearchModal.jsx:91
msgid "Failed to search for new images"
msgstr "Échec de la recherche de nouvelles images"

#: src/Containers.jsx:96
msgid "Failed to start container $0"
msgstr "Échec du démarrage du conteneur $0"

#: src/PodActions.jsx:131
msgid "Failed to start pod $0"
msgstr "Échec du démarrage du pod $0"

#: src/Containers.jsx:86
msgid "Failed to stop container $0"
msgstr "Échec de l’arrêt du conteneur $0"

#: src/PodActions.jsx:83
msgid "Failed to stop pod $0"
msgstr "Échec de l’arrêt du pod $0"

#: src/ContainerHealthLogs.jsx:91
msgid "Failing streak"
msgstr "Une série d'échecs"

#: src/ContainerCommitModal.jsx:151
msgid "Force commit"
msgstr "Validation forcée"

#: src/ForceRemoveModal.jsx:23 src/PodActions.jsx:46
msgid "Force delete"
msgstr "Suppression forcée"

#: src/PodActions.jsx:40
msgid "Force delete pod $0?"
msgstr "Forcer la suppression du pod $0 ?"

#: src/PodActions.jsx:120 src/Containers.jsx:203
msgid "Force restart"
msgstr "Redémarrage forcé"

#: src/PodActions.jsx:98 src/ImageRunModal.jsx:60
#: src/ContainerHealthLogs.jsx:42 src/Containers.jsx:195
msgid "Force stop"
msgstr "Arrêt forcé"

#: src/ImageRunModal.jsx:851
msgid "GB"
msgstr "Go"

#: src/ContainerDetails.jsx:52
msgid "Gateway"
msgstr "Passerelle"

#: src/ImageRunModal.jsx:963 src/Containers.jsx:457
msgid "Health check"
msgstr "Bilan de fonctionnement"

#: src/ImageRunModal.jsx:972
msgid "Health check interval help"
msgstr "Aide à l'intervalle entre les bilans de fonctionnement"

#: src/ImageRunModal.jsx:1047
msgid "Health check retries help"
msgstr "Aide pour les tentatives de bilans de fonctionnement"

#: src/ImageRunModal.jsx:1022
msgid "Health check start period help"
msgstr "Aide pour la période de démarrage du bilan de fonctionnement"

#: src/ImageRunModal.jsx:997
msgid "Health check timeout help"
msgstr "Aide sur le délai d'exécution du bilan de fonctionnement"

#: src/ImageRunModal.jsx:1070
msgid "Health failure check action help"
msgstr "Aide à l’action pour les bilans de fonctionnement"

#: src/Containers.jsx:311
msgid "Healthy"
msgstr "Fonctions intactes"

#: src/Images.jsx:303
msgid "Hide images"
msgstr "Cacher les images"

#: src/Images.jsx:253
msgid "Hide intermediate images"
msgstr "Cacher les images intermédiaires"

#: src/Images.jsx:159
msgid "History"
msgstr "Historique"

#: src/Volume.jsx:17
msgid "Host path"
msgstr "Chemin vers l’hôte"

#: src/PublishPort.jsx:33
msgid "Host port"
msgstr "Port de l’hôte"

#: src/PublishPort.jsx:36
msgid "Host port help"
msgstr "Assistance Port d’hôte"

#: src/Images.jsx:182 src/ContainerDetails.jsx:32
msgid "ID"
msgstr "ID"

#: src/PublishPort.jsx:17 src/ContainerDetails.jsx:48
msgid "IP address"
msgstr "Adresse IP"

#: src/PublishPort.jsx:20
msgid "IP address help"
msgstr "Assistance Adresse IP"

#: src/ImageRunModal.jsx:729
msgid "Ideal for development"
msgstr "Idéal pour le développement"

#: src/ImageRunModal.jsx:712
msgid "Ideal for running services"
msgstr "Idéal pour le fonctionnement des services"

#: src/PublishPort.jsx:22
msgid ""
"If host IP is set to 0.0.0.0 or not set at all, the port will be bound on "
"all IPs on the host."
msgstr ""
"Si l’IP de l’hôte est définie ainsi 0.0.0.0 ou si elle n’est pas dutout "
"définie, le port sera relié à tous les IP de l’hôte."

#: src/PublishPort.jsx:38
msgid ""
"If the host port is not set the container port will be randomly assigned a "
"port on the host."
msgstr ""
"Si le port de l’hôte n’est pas défini, le port du conteneur sera assigné au "
"hasard sur l’hôte."

#: src/ContainerRestoreModal.jsx:63
msgid "Ignore IP address if set statically"
msgstr "Ignorer l'adresse IP si définie statiquement"

#: src/ContainerRestoreModal.jsx:66
msgid "Ignore MAC address if set statically"
msgstr "Ignorer l'adresse MAC si définie statiquement"

#: src/ImageRunModal.jsx:757 src/Images.jsx:179 src/ContainerDetails.jsx:36
msgid "Image"
msgstr "Image"

#: src/ContainerCommitModal.jsx:44
msgid "Image name is not unique"
msgstr "Le nom de l'image n'est pas unique"

#: src/ContainerCommitModal.jsx:35
msgid "Image name is required"
msgstr "Le nom de l'image est obligatoire"

#: src/ImageRunModal.jsx:759
msgid "Image selection help"
msgstr "Aide à la sélection d'images"

#: src/Images.jsx:259 src/Images.jsx:289
msgid "Images"
msgstr "Images"

#: src/ImageRunModal.jsx:883
msgid "Increase CPU shares"
msgstr "Augmenter les parts de CPU"

#: src/ImageRunModal.jsx:988
msgid "Increase interval"
msgstr "Augmenter l'intervalle"

#: src/ImageRunModal.jsx:922
msgid "Increase maximum retries"
msgstr "Augmenter le nombre maximum de tentatives"

#: src/ImageRunModal.jsx:841
msgid "Increase memory"
msgstr "Augmenter la mémoire"

#: src/ImageRunModal.jsx:1062
msgid "Increase retries"
msgstr "Augmenter les tentatives"

#: src/ImageRunModal.jsx:1038
msgid "Increase start period"
msgstr "Augmenter la période de démarrage"

#: src/ImageRunModal.jsx:1013
msgid "Increase timeout"
msgstr "Augmenter le délai d'attente"

#: src/ImageRunModal.jsx:932 src/Containers.jsx:442
msgid "Integration"
msgstr "Intégration"

#: src/ImageRunModal.jsx:970 src/ContainerHealthLogs.jsx:71
msgid "Interval"
msgstr "Intervalle"

#: src/ImageRunModal.jsx:974
msgid "Interval how often health check is run."
msgstr "Intervalle à partir duquel le contrôle de fonctionnement est exécuté."

#: src/ContainerRenameModal.jsx:31 src/PodCreateModal.jsx:89
msgid ""
"Invalid characters. Name can only contain letters, numbers, and certain "
"punctuation (_ . -)."
msgstr ""
"Caractères non valides. Le nom ne peut contenir que des lettres, des "
"chiffres et certains signes de ponctuation (_ . -)."

#: src/ImageRunModal.jsx:849
msgid "KB"
msgstr "Ko"

#: src/ContainerCheckpointModal.jsx:55 src/ContainerRestoreModal.jsx:58
msgid "Keep all temporary checkpoint files"
msgstr "Conserver tous les fichiers de points de contrôle temporaires"

#: src/ImageRunModal.jsx:90
msgid "Key"
msgstr "Clé"

#: src/ContainerHealthLogs.jsx:111
msgid "Last 5 runs"
msgstr "Les 5 dernières exécutions"

#: src/ContainerCheckpointModal.jsx:57
msgid "Leave running after writing checkpoint to disk"
msgstr "Conserver actif après la création du point de contrôle sur le disque"

#: src/ContainerIntegration.jsx:95 src/ImageHistory.jsx:59
msgid "Loading details..."
msgstr "Chargement des détails..."

#: src/ContainerLogs.jsx:53
msgid "Loading logs..."
msgstr "Chargement des logs..."

#: src/ImageUsedBy.jsx:12 src/Containers.jsx:597
msgid "Loading..."
msgstr "Chargement..."

#: src/ImageRunModal.jsx:664
msgid "Local"
msgstr "Local"

#: src/ImageRunModal.jsx:547
msgid "Local images"
msgstr "Aucune image"

#: src/ContainerHealthLogs.jsx:109 src/Containers.jsx:446
msgid "Logs"
msgstr "Journaux"

#: src/ContainerDetails.jsx:56
msgid "MAC address"
msgstr "Adresse MAC"

#: src/ImageRunModal.jsx:850
msgid "MB"
msgstr "Mo"

#: src/ImageRunModal.jsx:914
msgid "Maximum retries"
msgstr "Nombre max de nouvellles tentatives"

#: src/Containers.jsx:530 src/Containers.jsx:533 src/Containers.jsx:586
msgid "Memory"
msgstr "Mémoire"

#: src/ImageRunModal.jsx:827
msgid "Memory limit"
msgstr "Limite mémoire"

#: src/ImageRunModal.jsx:844
msgid "Memory unit"
msgstr "Unité de mémoire"

#: src/Volume.jsx:27
msgid "Mode"
msgstr "Mode"

#: src/ImageDeleteModal.jsx:98
msgid "Multiple tags exist for this image. Select the tagged images to delete."
msgstr ""
"Plusieurs tags existent pour cette image. Sélectionnez les images marquées à "
"supprimer."

#: src/ImageRunModal.jsx:692 src/PruneUnusedContainersModal.jsx:64
#: src/PodCreateModal.jsx:96
msgid "Name"
msgstr "Nom"

#: src/ContainerRenameModal.jsx:67
msgid "New container name"
msgstr "Nouveau nom du conteneur"

#: src/ContainerCommitModal.jsx:90
msgid "New image name"
msgstr "Nom de la nouvelle image"

#: src/ImageRunModal.jsx:906
msgid "No"
msgstr "Non"

#: src/ImageRunModal.jsx:57 src/ContainerHealthLogs.jsx:39
msgid "No action"
msgstr "Pas d'action"

#: src/Containers.jsx:594
msgid "No containers"
msgstr "Aucun conteneur"

#: src/ImageUsedBy.jsx:14
msgid "No containers are using this image"
msgstr "Aucun conteneur n’utilise cette image"

#: src/Containers.jsx:595
msgid "No containers in this pod"
msgstr "Aucun conteneur dans ce pod"

#: src/Containers.jsx:599
msgid "No containers that match the current filter"
msgstr "Aucun conteneur ne correspond au filtre actuel"

#: src/ImageRunModal.jsx:954
msgid "No environment variables specified"
msgstr "Aucune variables d’environnement spécifiée"

#: src/Images.jsx:186
msgid "No images"
msgstr "Aucune image"

#: src/ImageRunModal.jsx:782 src/ImageSearchModal.jsx:184
msgid "No images found"
msgstr "Aucune image trouvée"

#: src/Images.jsx:190
msgid "No images that match the current filter"
msgstr "Aucune image ne correspond au filtre actuel"

#: src/Volume.jsx:38
msgid "No label"
msgstr "Pas de label"

#: src/ImageRunModal.jsx:935 src/PodCreateModal.jsx:121
msgid "No ports exposed"
msgstr "Aucuns ports exposés"

#: src/ImageSearchModal.jsx:188
msgid "No results for $0"
msgstr "Aucun résultat pour $0"

#: src/Containers.jsx:601
msgid "No running containers"
msgstr "Aucun conteneur en cours d’exécution"

#: src/ImageRunModal.jsx:944 src/PodCreateModal.jsx:131
msgid "No volumes specified"
msgstr "Aucuns volumes spécifiés"

#: src/ImageRunModal.jsx:907
msgid "On failure"
msgstr "En cas d’échec"

#: src/Containers.jsx:743
msgid "Only running"
msgstr "En cours d’exécution seulement"

#: src/ContainerCommitModal.jsx:118
msgid "Options"
msgstr "Options"

#: src/ImageRunModal.jsx:702 src/ImageSearchModal.jsx:158
#: src/ContainerHeader.jsx:15 src/Images.jsx:180 src/Containers.jsx:584
#: src/PruneUnusedContainersModal.jsx:69 src/PodCreateModal.jsx:107
msgid "Owner"
msgstr "Propriétaire"

#: src/ImageRunModal.jsx:704
msgid "Owner help"
msgstr "Aide au propriétaire"

#: src/ContainerHealthLogs.jsx:121
msgid "Passed health run"
msgstr "Bilan de fonctionnement réussi"

#: src/ImageRunModal.jsx:960
msgid ""
"Paste one or more lines of key=value pairs into any field for bulk import"
msgstr ""
"Collez une ou plusieurs lignes de paires clé=valeur dans n'importe quel "
"champ pour une importation en masse"

#: src/PodActions.jsx:165 src/Containers.jsx:211
msgid "Pause"
msgstr "Pause"

#: src/ContainerCommitModal.jsx:122
msgid "Pause container when creating image"
msgstr "Mettre le conteneur en pause lors de la création de l’image"

#: src/util.js:9 src/util.js:12
msgid "Paused"
msgstr "En pause"

#: src/PodCreateModal.jsx:72
msgid "Pod failed to be created"
msgstr "Échec de la création du pod"

#: src/PodCreateModal.jsx:99
msgid "Pod name"
msgstr "Nom du pod"

#: org.cockpit-project.docker.metainfo.xml:5
msgid "Docker"
msgstr "Docker"

#: src/index.html:20 src/manifest.json:0
msgid "Docker containers"
msgstr "Conteneurs Docker"

<<<<<<< HEAD
#: src/app.jsx:671
msgid "Docker service is not active"
msgstr "Le service Docker n’est pas actif"
=======
#: src/app.jsx:679
msgid "Podman service is not active"
msgstr "Le service Podman n’est pas actif"
>>>>>>> 2b4b64b6

#: src/ImageRunModal.jsx:937 src/PodCreateModal.jsx:123
msgid "Port mapping"
msgstr "Mappage de port"

#: src/ImageDetails.jsx:39 src/ContainerIntegration.jsx:108
msgid "Ports"
msgstr "Ports"

#: src/ImageRunModal.jsx:721
msgid "Ports under 1024 can be mapped"
msgstr "Les ports inférieurs à 1024 peuvent être mappés"

#: src/Volume.jsx:40
msgid "Private"
msgstr "Privé"

#: src/PublishPort.jsx:64
msgid "Protocol"
msgstr "Protocole"

#: src/PruneUnusedImagesModal.jsx:95 src/PruneUnusedContainersModal.jsx:94
msgid "Prune"
msgstr "Suppression de certaines images"

#: src/Containers.jsx:339 src/PruneUnusedContainersModal.jsx:87
#, fuzzy
#| msgid "Prune unused images"
msgid "Prune unused containers"
msgstr "Suppression d’images non utilisées"

#: src/PruneUnusedImagesModal.jsx:88 src/Images.jsx:360
msgid "Prune unused images"
msgstr "Suppression d’images non utilisées"

#: src/PruneUnusedContainersModal.jsx:90 src/PruneUnusedContainersModal.jsx:94
#, fuzzy
#| msgid "No running containers"
msgid "Pruning containers"
msgstr "Aucun conteneur en cours d’exécution"

#: src/PruneUnusedImagesModal.jsx:91 src/PruneUnusedImagesModal.jsx:95
msgid "Pruning images"
msgstr "Suppression de certaines images"

#: src/ImageRunModal.jsx:803
msgid "Pull latest image"
msgstr "Extraire la dernière image"

#: src/Images.jsx:326
msgid "Pulling"
msgstr "Extraction"

#: src/ContainerIntegration.jsx:44
msgid "Read-only access"
msgstr "Accès en lecture seule"

#: src/ContainerIntegration.jsx:43
msgid "Read-write access"
msgstr "Accès en lecture-écriture"

#: src/ImageRunModal.jsx:105 src/Volume.jsx:47 src/PublishPort.jsx:79
msgid "Remove item"
msgstr "Supprimer l'élément"

#: src/PruneUnusedContainersModal.jsx:99
#, fuzzy
#| msgid "Images and running containers"
msgid "Removes selected non-running containers"
msgstr "Images et conteneurs en cours d’exécution"

#: src/util.js:9
msgid "Removing"
msgstr "En cours de suppression"

#: src/Containers.jsx:181 src/ContainerRenameModal.jsx:91
msgid "Rename"
msgstr "Renommer"

#: src/ContainerRenameModal.jsx:84
msgid "Rename container $0"
msgstr "Renommer le conteneur $0"

#: src/ImageRunModal.jsx:715
msgid "Resource limits can be set"
msgstr "Des limites de ressources peuvent être fixées"

#: src/PodActions.jsx:109 src/ImageRunModal.jsx:58
#: src/ContainerHealthLogs.jsx:40 src/util.js:9 src/Containers.jsx:199
msgid "Restart"
msgstr "Redémarrer"

#: src/ImageRunModal.jsx:891
msgid "Restart policy"
msgstr "Redémarrer la stratégie"

#: src/ImageRunModal.jsx:893 src/ImageRunModal.jsx:903
msgid "Restart policy help"
msgstr "Assistance pour la politique de redémarrage"

#: src/ImageRunModal.jsx:895
msgid "Restart policy to follow when containers exit."
msgstr "Politique de redémarrage à suivre lors de la sortie des conteneurs."

#: src/ImageRunModal.jsx:895
msgid ""
"Restart policy to follow when containers exit. Using linger for auto-"
"starting containers may not work in some circumstances, such as when "
"ecryptfs, systemd-homed, NFS, or 2FA are used on a user account."
msgstr ""
"Politique de redémarrage à suivre lorsque les conteneurs se terminent. "
"L'utilisation de linger pour le démarrage automatique des conteneurs peut ne "
"pas fonctionner dans certaines circonstances, comme lorsque ecryptfs, "
"systemd-homed, NFS ou 2FA sont utilisés sur un compte utilisateur."

#: src/ContainerRestoreModal.jsx:49 src/Containers.jsx:249
msgid "Restore"
msgstr "Restaurer"

#: src/ContainerRestoreModal.jsx:44
msgid "Restore container $0"
msgstr "Restaurer le conteneur $0"

#: src/ContainerRestoreModal.jsx:60
msgid "Restore with established TCP connections"
msgstr "Restaurer avec les connexions TCP établies"

#: src/ImageRunModal.jsx:732
msgid "Restricted by user account permissions"
msgstr "Limité par les autorisations du compte de l'utilisateur"

#: src/PodActions.jsx:150 src/Containers.jsx:218
msgid "Resume"
msgstr "Reprendre"

#: src/ImageRunModal.jsx:1045 src/ContainerHealthLogs.jsx:75
msgid "Retries"
msgstr "Tentatives"

#: src/ImageSearchModal.jsx:189
msgid "Retry another term."
msgstr "Nouvelle tentative sur autre term."

#: src/ContainerHealthLogs.jsx:105 src/Containers.jsx:272
msgid "Run health check"
msgstr "Exécuter le bilan de fonctionnement"

#: src/ImageUsedBy.jsx:35 src/util.js:9 src/util.js:12
msgid "Running"
msgstr "En fonctionnement"

#: src/Volume.jsx:34
msgid "SELinux"
msgstr "SELinux"

#: src/ImageSearchModal.jsx:166
msgid "Search by name or description"
msgstr "Rechercher par nom ou description"

#: src/ImageRunModal.jsx:654
msgid "Search by registry"
msgstr "Recherche par registre"

#: src/ImageSearchModal.jsx:163
msgid "Search for"
msgstr "Rechercher"

#: src/ImageSearchModal.jsx:135
msgid "Search for an image"
msgstr "Chercher une image"

#: src/ImageRunModal.jsx:787
msgid "Search string or container location"
msgstr "Chaîne de recherche ou emplacement du conteneur"

#: src/ImageSearchModal.jsx:182
msgid "Searching..."
msgstr "Recherche en cours..."

#: src/ImageRunModal.jsx:765
msgid "Searching: $0"
msgstr "Recherche en cours : $0"

#: src/Volume.jsx:39
msgid "Shared"
msgstr "Partagé"

#: src/Containers.jsx:738
msgid "Show"
msgstr "Afficher"

#: src/Images.jsx:303
msgid "Show images"
msgstr "Afficher les images"

#: src/Images.jsx:253
msgid "Show intermediate images"
msgstr "Afficher les images intermédiaires"

#: src/ContainerIntegration.jsx:84
msgid "Show less"
msgstr "Afficher moins de détails"

#: src/PruneUnusedImagesModal.jsx:48 src/ContainerIntegration.jsx:84
msgid "Show more"
msgstr "Montrer plus"

#: src/ImageHistory.jsx:33
msgid "Size"
msgstr "Taille"

#: src/PodActions.jsx:135 src/app.jsx:725 src/Containers.jsx:238
msgid "Start"
msgstr "Démarrer"

#: src/ImageRunModal.jsx:1020 src/ContainerHealthLogs.jsx:79
msgid "Start period"
msgstr "Période de démarrage"

<<<<<<< HEAD
#: src/app.jsx:678
msgid "Start docker"
msgstr "Démarrer docker"
=======
#: src/app.jsx:686
msgid "Start podman"
msgstr "Démarrer podman"
>>>>>>> 2b4b64b6

#: src/ImageSearchModal.jsx:184
msgid "Start typing to look for images."
msgstr "Commencez à saisir les données pour rechercher des images."

#: src/ContainerHealthLogs.jsx:111
msgid "Started at"
msgstr "Commencé à"

#: src/ContainerDetails.jsx:68 src/Containers.jsx:587
msgid "State"
msgstr "État"

#: src/ContainerHealthLogs.jsx:63
msgid "Status"
msgstr "Statut"

#: src/PodActions.jsx:87 src/ImageRunModal.jsx:59
#: src/ContainerHealthLogs.jsx:41 src/Containers.jsx:191
msgid "Stop"
msgstr "Arrêter"

#: src/util.js:9 src/util.js:12
msgid "Stopped"
msgstr "Arrêté"

#: src/ContainerCheckpointModal.jsx:60
msgid "Support preserving established TCP connections"
msgstr "Prendre en charge le maintien des connexions TCP établies"

#: src/ImageRunModal.jsx:709 src/ImageRunModal.jsx:744
#: src/ContainerHeader.jsx:20 src/PodCreateModal.jsx:109
msgid "System"
msgstr "Système"

<<<<<<< HEAD
#: src/app.jsx:724
msgid "System Docker service is also available"
msgstr "Le service Docker est également disponible"
=======
#: src/app.jsx:732
msgid "System Podman service is also available"
msgstr "Le service Podman est également disponible"
>>>>>>> 2b4b64b6

#: src/PublishPort.jsx:70
msgid "TCP"
msgstr "TCP"

#: src/ImageSearchModal.jsx:138 src/ContainerCommitModal.jsx:98
msgid "Tag"
msgstr "Tag"

#: src/ImageDetails.jsx:27
msgid "Tags"
msgstr "Étiquettes"

#: org.cockpit-project.docker.metainfo.xml:10
msgid "The Cockpit user interface for Docker containers."
msgstr "L’interface utilisateur Cockpit pour les conteneur Docker."

#: src/ImageRunModal.jsx:1024
msgid "The initialization time needed for a container to bootstrap."
msgstr "Le temps d'initialisation nécessaire à l'amorçage d'un conteneur."

#: src/ImageRunModal.jsx:999
msgid ""
"The maximum time allowed to complete the health check before an interval is "
"considered failed."
msgstr ""
"Le temps maximum autorisé pour compléter le contrôle de fonctionnement avant "
"qu'un intervalle soit considéré comme ayant échoué."

#: src/ImageRunModal.jsx:1049
msgid ""
"The number of retries allowed before a healthcheck is considered to be "
"unhealthy."
msgstr ""
"Le nombre de tentatives autorisées avant qu'un contrôle de fonctionnement ne "
"soit considéré non acceptable."

#: src/ImageRunModal.jsx:995 src/ContainerHealthLogs.jsx:83
msgid "Timeout"
msgstr "Délai d'attente"

#: src/app.jsx:691
msgid "Troubleshoot"
msgstr "Dépannage"

#: src/ContainerHeader.jsx:28
msgid "Type to filter…"
msgstr "Entrez pour filtrer…"

#: src/PublishPort.jsx:71
msgid "UDP"
msgstr "UDP"

#: src/ImageHistory.jsx:59
msgid "Unable to load image history"
msgstr "Impossible de charger l'historique des images"

#: src/Containers.jsx:313
msgid "Unhealthy"
msgstr "Non acceptable"

#: src/ContainerDetails.jsx:12
msgid "Up since $0"
msgstr "En cours d’exécution depuis $0"

#: src/ContainerCommitModal.jsx:127
msgid "Use legacy Docker format"
msgstr "Utiliser l'ancien format Docker"

#: src/Images.jsx:184 src/ImageDetails.jsx:33
msgid "Used by"
msgstr "Utilisé par"

#: src/app.jsx:67 src/app.jsx:570
msgid "User"
msgstr "Utilisateur"

<<<<<<< HEAD
#: src/app.jsx:731
msgid "User Docker service is also available"
msgstr "Le service utilisateur Docker est également disponible"
=======
#: src/app.jsx:739
msgid "User Podman service is also available"
msgstr "Le service utilisateur Podman est également disponible"
>>>>>>> 2b4b64b6

#: src/ImageRunModal.jsx:726 src/ImageRunModal.jsx:750
#: src/PodCreateModal.jsx:114
msgid "User:"
msgstr "Utilisateur :"

#: src/ImageRunModal.jsx:95
msgid "Value"
msgstr "Valeur"

#: src/ImageRunModal.jsx:946 src/ContainerIntegration.jsx:112
#: src/PodCreateModal.jsx:133
msgid "Volumes"
msgstr "Volumes"

#: src/ImageRunModal.jsx:1068 src/ContainerHealthLogs.jsx:87
msgid "When unhealthy"
msgstr "En cas d'insalubrité"

#: src/ImageRunModal.jsx:823
msgid "With terminal"
msgstr "Avec le terminal"

#: src/Volume.jsx:29
msgid "Writable"
msgstr "Accessible en écriture"

#: src/manifest.json:0
msgid "container"
msgstr "conteneur"

#: src/ImageRunModal.jsx:334
msgid "downloading"
msgstr "En cours de téléchargement"

#: src/ImageRunModal.jsx:763
msgid "host[:port]/[user]/container[:tag]"
msgstr "host[:port]/[user]/container[:tag]"

#: src/manifest.json:0
msgid "image"
msgstr "image"

#: src/ImageSearchModal.jsx:171
msgid "in"
msgstr "dans"

#: src/Containers.jsx:389 src/Containers.jsx:390
msgid "n/a"
msgstr "n. d."

#: src/Containers.jsx:389 src/Containers.jsx:390
msgid "not available"
msgstr "non disponible"

#: src/Containers.jsx:858
msgid "pod group"
msgstr "groupe pod"

#: src/manifest.json:0
msgid "docker"
msgstr "docker"

#: src/Containers.jsx:550
msgid "ports"
msgstr "ports"

#: src/ImageRunModal.jsx:992 src/ImageRunModal.jsx:1017
#: src/ImageRunModal.jsx:1042
msgid "seconds"
msgstr "secondes"

#: src/ImageDeleteModal.jsx:112
msgid "select all"
msgstr "tout sélectionner"

#: src/ImageSearchModal.jsx:159 src/Images.jsx:131 src/Containers.jsx:422
#: src/PruneUnusedContainersModal.jsx:28
msgid "system"
msgstr "système"

#: src/Images.jsx:82 src/Images.jsx:89
msgid "unused"
msgstr "non utilisé"

#: src/Images.jsx:131 src/Containers.jsx:422
#: src/PruneUnusedContainersModal.jsx:28
msgid "user:"
msgstr "utilisateur :"

#: src/Containers.jsx:565
msgid "volumes"
msgstr "volumes"

#~ msgid "Restarting"
#~ msgstr "Redémarrage"

#~ msgid "Confirm deletion of $0"
#~ msgstr "Confirmer la suppression de $0"

#~ msgid "Confirm deletion of pod $0"
#~ msgstr "Confirmer la suppression du pod $0"

#~ msgid "Confirm force deletion of pod $0"
#~ msgstr "Confirmer la suppression forcée du pod $0"

#~ msgid "Confirm forced deletion of $0"
#~ msgstr "Confirmer la suppression forcée de $0"

#~ msgid "Container is currently running."
#~ msgstr "Le conteneur est actuellement en cours d’exécution."

#~ msgid "Do not include root file-system changes when exporting"
#~ msgstr ""
#~ "Ne pas inclure les changements effectués sur la racine du système de "
#~ "fichier lors de l'export"

#~ msgid "Default with single selectable"
#~ msgstr "Par défaut avec sélection simple"

#~ msgid "Start after creation"
#~ msgstr "Démarrer après création"

#, fuzzy
#~| msgid "Delete tagged images"
#~ msgid "Delete unused $0 images:"
#~ msgstr "Supprimer les images taguées"

#~ msgid "created"
#~ msgstr "créé"

#~ msgid "exited"
#~ msgstr "Quittés"

#~ msgid "paused"
#~ msgstr "Mis en pause"

#~ msgid "running"
#~ msgstr "en cours d'exécution"

#~ msgid "stopped"
#~ msgstr "arrêté"

#, fuzzy
#~| msgid "user:"
#~ msgid "user"
#~ msgstr "utilisateur :"

#~ msgid "Add on build variable"
#~ msgstr "Ajouter une variable de build"

#~ msgid "Commit image"
#~ msgstr "Valider image"

#~ msgid "Format"
#~ msgstr "Format"

#~ msgid "Message"
#~ msgstr "Message"

#~ msgid "Pause the container"
#~ msgstr "Mettre le conteneur en pause"

#~ msgid "Remove on build variable"
#~ msgstr "Supprimer la variable de construction"

#~ msgid "Set container on build variables"
#~ msgstr "Définir le conteneur sur les variables de construction"

#~ msgid "Add item"
#~ msgstr "Ajouter un élément"

#~ msgid "Host port (optional)"
#~ msgstr "Port de l’hôte (optionnel)"

#~ msgid "IP (optional)"
#~ msgstr "IP (optionnel)"

#~ msgid "ReadOnly"
#~ msgstr "LectureSeule"

#~ msgid "IP prefix length"
#~ msgstr "Taille du préfixe IP"

#~ msgid "Get new image"
#~ msgstr "Obtenir une nouvelle image"

#~ msgid "Run"
#~ msgstr "Exécuter"

#~ msgid "On build"
#~ msgstr "En construction"

#~ msgid "Are you sure you want to delete this image?"
#~ msgstr "Voulez-vous vraiment supprimer cette image ?"

#~ msgid "Could not attach to this container: $0"
#~ msgstr "Impossible de s’attacher à ce conteneur : $0"

#~ msgid "Could not open channel: $0"
#~ msgstr "Impossible d’ouvrir le canal : $0"

#~ msgid "Everything"
#~ msgstr "Tout"

#~ msgid "Security"
#~ msgstr "Sécurité"

#~ msgid "The scan from $time ($type) found no vulnerabilities."
#~ msgstr "L’analyse de $time ($type) n’a trouvé aucune vulnérabilité."

#~ msgid "This version of the Web Console does not support a terminal."
#~ msgstr ""
#~ "Cette version de la console web n’est compatible avec les terminaux."<|MERGE_RESOLUTION|>--- conflicted
+++ resolved
@@ -81,15 +81,9 @@
 msgid "Author"
 msgstr "Auteur"
 
-<<<<<<< HEAD
-#: src/app.jsx:675
+#: src/app.jsx:683
 msgid "Automatically start docker on boot"
 msgstr "Démarrer automatiquement docker au démarrage"
-=======
-#: src/app.jsx:683
-msgid "Automatically start podman on boot"
-msgstr "Démarrer automatiquement podman au démarrage"
->>>>>>> 2b4b64b6
 
 #: src/Containers.jsx:523 src/Containers.jsx:526 src/Containers.jsx:585
 msgid "CPU"
@@ -918,15 +912,9 @@
 msgid "Docker containers"
 msgstr "Conteneurs Docker"
 
-<<<<<<< HEAD
-#: src/app.jsx:671
+#: src/app.jsx:679
 msgid "Docker service is not active"
 msgstr "Le service Docker n’est pas actif"
-=======
-#: src/app.jsx:679
-msgid "Podman service is not active"
-msgstr "Le service Podman n’est pas actif"
->>>>>>> 2b4b64b6
 
 #: src/ImageRunModal.jsx:937 src/PodCreateModal.jsx:123
 msgid "Port mapping"
@@ -1146,15 +1134,9 @@
 msgid "Start period"
 msgstr "Période de démarrage"
 
-<<<<<<< HEAD
-#: src/app.jsx:678
+#: src/app.jsx:686
 msgid "Start docker"
 msgstr "Démarrer docker"
-=======
-#: src/app.jsx:686
-msgid "Start podman"
-msgstr "Démarrer podman"
->>>>>>> 2b4b64b6
 
 #: src/ImageSearchModal.jsx:184
 msgid "Start typing to look for images."
@@ -1190,15 +1172,9 @@
 msgid "System"
 msgstr "Système"
 
-<<<<<<< HEAD
-#: src/app.jsx:724
+#: src/app.jsx:732
 msgid "System Docker service is also available"
 msgstr "Le service Docker est également disponible"
-=======
-#: src/app.jsx:732
-msgid "System Podman service is also available"
-msgstr "Le service Podman est également disponible"
->>>>>>> 2b4b64b6
 
 #: src/PublishPort.jsx:70
 msgid "TCP"
@@ -1276,15 +1252,9 @@
 msgid "User"
 msgstr "Utilisateur"
 
-<<<<<<< HEAD
-#: src/app.jsx:731
+#: src/app.jsx:739
 msgid "User Docker service is also available"
 msgstr "Le service utilisateur Docker est également disponible"
-=======
-#: src/app.jsx:739
-msgid "User Podman service is also available"
-msgstr "Le service utilisateur Podman est également disponible"
->>>>>>> 2b4b64b6
 
 #: src/ImageRunModal.jsx:726 src/ImageRunModal.jsx:750
 #: src/PodCreateModal.jsx:114
